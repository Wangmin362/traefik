version: v1.0
name: Traefik
agent:
  machine:
    type: e1-standard-4
    os_image: ubuntu1804

fail_fast:
  stop:
    when: "branch != 'master'"

auto_cancel:
  queued:
    when: "branch != 'master'"
  running:
    when: "branch != 'master'"

global_job_config:
  prologue:
    commands:
      - curl -sSfL https://raw.githubusercontent.com/ldez/semgo/master/godownloader.sh | sudo sh -s -- -b "/usr/local/bin"
      - sudo semgo go1.17
      - export "GOPATH=$(go env GOPATH)"
      - export "SEMAPHORE_GIT_DIR=${GOPATH}/src/github.com/traefik/${SEMAPHORE_PROJECT_NAME}"
      - export "PATH=${GOPATH}/bin:${PATH}"
      - mkdir -vp "${SEMAPHORE_GIT_DIR}" "${GOPATH}/bin"
      - export GOPROXY=https://proxy.golang.org,direct
      - curl -sSfL https://raw.githubusercontent.com/golangci/golangci-lint/master/install.sh | sh -s -- -b "${GOPATH}/bin" v1.43.0
<<<<<<< HEAD
      - curl -sfL https://install.goreleaser.com/github.com/goreleaser/goreleaser.sh | bash -s -- -b "${GOPATH}/bin"
=======
      - curl -sSfL https://gist.githubusercontent.com/traefiker/6d7ac019c11d011e4f131bb2cca8900e/raw/goreleaser.sh | bash -s -- -b "${GOPATH}/bin"
      - go install github.com/containous/go-bindata/go-bindata@v1.0.0
>>>>>>> a711f0d0
      - checkout
      - cache restore traefik-$(checksum go.sum)

blocks:
  - name: Test Integration
    dependencies: []
    run:
      when: "branch =~ '.*' OR pull_request =~'.*'"
    task:
      jobs:
        - name: Test Integration
          commands:
            - make pull-images
            - mkdir -p webui/static && touch webui/static/index.html # Avoid generating webui
            - PRE_TARGET="" make binary
            - make test-integration
            - df -h
      epilogue:
        always:
          commands:
            - cache store traefik-$(checksum go.sum) $HOME/go/pkg/mod

  - name: Release
    dependencies: []
    run:
      when: "tag =~ '.*'"
    task:
      agent:
        machine:
          type: e1-standard-8
          os_image: ubuntu1804
      secrets:
        - name: traefik
      env_vars:
        - name: GH_VERSION
          value: 1.12.1
        - name: CODENAME
          value: "rocamadour"
        - name: PRE_TARGET
          value: ""
      prologue:
        commands:
          - export VERSION=${SEMAPHORE_GIT_TAG_NAME}
          - curl -sSL -o /tmp/gh_${GH_VERSION}_linux_amd64.tar.gz https://github.com/cli/cli/releases/download/v${GH_VERSION}/gh_${GH_VERSION}_linux_amd64.tar.gz
          - tar -zxvf /tmp/gh_${GH_VERSION}_linux_amd64.tar.gz -C /tmp
          - sudo mv /tmp/gh_${GH_VERSION}_linux_amd64/bin/gh /usr/local/bin/gh
      jobs:
        - name: Release
          commands:
            - make release-packages
            - gh release create ${SEMAPHORE_GIT_TAG_NAME} ./dist/traefik*.* --repo traefik/traefik --title ${SEMAPHORE_GIT_TAG_NAME} --notes ${SEMAPHORE_GIT_TAG_NAME}
            - ./script/deploy.sh<|MERGE_RESOLUTION|>--- conflicted
+++ resolved
@@ -26,12 +26,8 @@
       - mkdir -vp "${SEMAPHORE_GIT_DIR}" "${GOPATH}/bin"
       - export GOPROXY=https://proxy.golang.org,direct
       - curl -sSfL https://raw.githubusercontent.com/golangci/golangci-lint/master/install.sh | sh -s -- -b "${GOPATH}/bin" v1.43.0
-<<<<<<< HEAD
-      - curl -sfL https://install.goreleaser.com/github.com/goreleaser/goreleaser.sh | bash -s -- -b "${GOPATH}/bin"
-=======
       - curl -sSfL https://gist.githubusercontent.com/traefiker/6d7ac019c11d011e4f131bb2cca8900e/raw/goreleaser.sh | bash -s -- -b "${GOPATH}/bin"
       - go install github.com/containous/go-bindata/go-bindata@v1.0.0
->>>>>>> a711f0d0
       - checkout
       - cache restore traefik-$(checksum go.sum)
 
