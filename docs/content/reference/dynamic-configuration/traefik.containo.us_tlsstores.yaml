
---
apiVersion: apiextensions.k8s.io/v1
kind: CustomResourceDefinition
metadata:
  annotations:
    controller-gen.kubebuilder.io/version: v0.6.2
  creationTimestamp: null
  name: tlsstores.traefik.containo.us
spec:
  group: traefik.containo.us
  names:
    kind: TLSStore
    listKind: TLSStoreList
    plural: tlsstores
    singular: tlsstore
  scope: Namespaced
  versions:
  - name: v1alpha1
    schema:
      openAPIV3Schema:
        description: 'TLSStore is the CRD implementation of a Traefik TLS Store. For
          the time being, only the TLSStore named default is supported. This means
          that you cannot have two stores that are named default in different Kubernetes
          namespaces. More info: https://doc.traefik.io/traefik/v2.7/https/tls/#certificates-stores'
        properties:
          apiVersion:
            description: 'APIVersion defines the versioned schema of this representation
              of an object. Servers should convert recognized schemas to the latest
              internal value, and may reject unrecognized values. More info: https://git.k8s.io/community/contributors/devel/sig-architecture/api-conventions.md#resources'
            type: string
          kind:
            description: 'Kind is a string value representing the REST resource this
              object represents. Servers may infer this from the endpoint the client
              submits requests to. Cannot be updated. In CamelCase. More info: https://git.k8s.io/community/contributors/devel/sig-architecture/api-conventions.md#types-kinds'
            type: string
          metadata:
            type: object
          spec:
            description: TLSStoreSpec defines the desired state of a TLSStore.
            properties:
              certificates:
                description: Certificates is a list of secret names, each secret holding
                  a key/certificate pair to add to the store.
                items:
                  description: Certificate holds a secret name for the TLSStore resource.
                  properties:
                    secretName:
                      description: SecretName is the name of the referenced Kubernetes
                        Secret to specify the certificate details.
                      type: string
                  required:
                  - secretName
                  type: object
                type: array
              defaultCertificate:
<<<<<<< HEAD
                description: DefaultCertificate is the name of the secret holding
                  the default key/certificate pair for the store.
=======
                description: DefaultCertificate defines the default certificate configuration.
>>>>>>> 65a31701
                properties:
                  secretName:
                    description: SecretName is the name of the referenced Kubernetes
                      Secret to specify the certificate details.
                    type: string
                required:
                - secretName
                type: object
            type: object
        required:
        - metadata
        - spec
        type: object
    served: true
    storage: true
status:
  acceptedNames:
    kind: ""
    plural: ""
  conditions: []
  storedVersions: []<|MERGE_RESOLUTION|>--- conflicted
+++ resolved
@@ -54,12 +54,7 @@
                   type: object
                 type: array
               defaultCertificate:
-<<<<<<< HEAD
-                description: DefaultCertificate is the name of the secret holding
-                  the default key/certificate pair for the store.
-=======
                 description: DefaultCertificate defines the default certificate configuration.
->>>>>>> 65a31701
                 properties:
                   secretName:
                     description: SecretName is the name of the referenced Kubernetes
