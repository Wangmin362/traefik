--- conflicted
+++ resolved
@@ -318,22 +318,10 @@
           - foobar
           - foobar
     Middleware23:
-<<<<<<< HEAD
       grpcWeb:
         allowOrigins:
           - foobar
           - foobar
-=======
-      ipAllowList:
-        sourceRange:
-          - foobar
-          - foobar
-        ipStrategy:
-          depth: 42
-          excludedIPs:
-            - foobar
-            - foobar
->>>>>>> 9adf0fb6
   serversTransports:
     ServersTransport0:
       serverName: foobar
@@ -462,7 +450,11 @@
     TCPMiddleware01:
       inFlightConn:
         amount: 42
-<<<<<<< HEAD
+    TCPMiddleware02:
+      ipAllowList:
+        sourceRange:
+          - foobar
+          - foobar
   serversTransports:
     TCPServersTransport0:
       dialTimeout: 42s
@@ -506,13 +498,6 @@
           - foobar
           - foobar
         trustDomain: foobar
-=======
-    TCPMiddleware02:
-      ipAllowList:
-        sourceRange:
-          - foobar
-          - foobar
->>>>>>> 9adf0fb6
 udp:
   routers:
     UDPRouter0:
