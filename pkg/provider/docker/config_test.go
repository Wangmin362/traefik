package docker

import (
	"context"
	"strconv"
	"testing"
	"time"

	docker "github.com/docker/docker/api/types"
	"github.com/docker/docker/api/types/swarm"
	"github.com/docker/go-connections/nat"
	"github.com/stretchr/testify/assert"
	"github.com/stretchr/testify/require"
<<<<<<< HEAD
	ptypes "github.com/traefik/paerser/types"
	"github.com/traefik/traefik/v3/pkg/config/dynamic"
=======
	"github.com/traefik/traefik/v2/pkg/config/dynamic"
	"github.com/traefik/traefik/v2/pkg/tls"
	"github.com/traefik/traefik/v2/pkg/types"
>>>>>>> 5cf1b95c
)

func TestDynConfBuilder_DefaultRule(t *testing.T) {
	testCases := []struct {
		desc        string
		containers  []dockerData
		defaultRule string
		expected    *dynamic.Configuration
	}{
		{
			desc: "default rule with no variable",
			containers: []dockerData{
				{
					ServiceName: "Test",
					Name:        "Test",
					Labels:      map[string]string{},
					NetworkSettings: networkSettings{
						Ports: nat.PortMap{
							nat.Port("80/tcp"): []nat.PortBinding{},
						},
						Networks: map[string]*networkData{
							"bridge": {
								Name: "bridge",
								Addr: "127.0.0.1",
							},
						},
					},
				},
			},
			defaultRule: "Host(`foo.bar`)",
			expected: &dynamic.Configuration{
				TCP: &dynamic.TCPConfiguration{
					Routers:           map[string]*dynamic.TCPRouter{},
					Middlewares:       map[string]*dynamic.TCPMiddleware{},
					Services:          map[string]*dynamic.TCPService{},
					ServersTransports: map[string]*dynamic.TCPServersTransport{},
				},
				UDP: &dynamic.UDPConfiguration{
					Routers:  map[string]*dynamic.UDPRouter{},
					Services: map[string]*dynamic.UDPService{},
				},
				HTTP: &dynamic.HTTPConfiguration{
					Routers: map[string]*dynamic.Router{
						"Test": {
							Service:     "Test",
							Rule:        "Host(`foo.bar`)",
							DefaultRule: true,
						},
					},
					Middlewares: map[string]*dynamic.Middleware{},
					Services: map[string]*dynamic.Service{
						"Test": {
							LoadBalancer: &dynamic.ServersLoadBalancer{
								Servers: []dynamic.Server{
									{
										URL: "http://127.0.0.1:80",
									},
								},
								PassHostHeader: Bool(true),
								ResponseForwarding: &dynamic.ResponseForwarding{
									FlushInterval: ptypes.Duration(100 * time.Millisecond),
								},
							},
						},
					},
					ServersTransports: map[string]*dynamic.ServersTransport{},
				},
				TLS: &dynamic.TLSConfiguration{
					Stores: map[string]tls.Store{},
				},
			},
		},
		{
			desc: "default rule with service name",
			containers: []dockerData{
				{
					ServiceName: "Test",
					Name:        "Test",
					Labels:      map[string]string{},
					NetworkSettings: networkSettings{
						Ports: nat.PortMap{
							nat.Port("80/tcp"): []nat.PortBinding{},
						},
						Networks: map[string]*networkData{
							"bridge": {
								Name: "bridge",
								Addr: "127.0.0.1",
							},
						},
					},
				},
			},
			defaultRule: "Host(`{{ .Name }}.foo.bar`)",
			expected: &dynamic.Configuration{
				TCP: &dynamic.TCPConfiguration{
					Routers:           map[string]*dynamic.TCPRouter{},
					Middlewares:       map[string]*dynamic.TCPMiddleware{},
					Services:          map[string]*dynamic.TCPService{},
					ServersTransports: map[string]*dynamic.TCPServersTransport{},
				},
				UDP: &dynamic.UDPConfiguration{
					Routers:  map[string]*dynamic.UDPRouter{},
					Services: map[string]*dynamic.UDPService{},
				},
				HTTP: &dynamic.HTTPConfiguration{
					Routers: map[string]*dynamic.Router{
						"Test": {
							Service:     "Test",
							Rule:        "Host(`Test.foo.bar`)",
							DefaultRule: true,
						},
					},
					Middlewares: map[string]*dynamic.Middleware{},
					Services: map[string]*dynamic.Service{
						"Test": {
							LoadBalancer: &dynamic.ServersLoadBalancer{
								Servers: []dynamic.Server{
									{
										URL: "http://127.0.0.1:80",
									},
								},
								PassHostHeader: Bool(true),
								ResponseForwarding: &dynamic.ResponseForwarding{
									FlushInterval: ptypes.Duration(100 * time.Millisecond),
								},
							},
						},
					},
					ServersTransports: map[string]*dynamic.ServersTransport{},
				},
				TLS: &dynamic.TLSConfiguration{
					Stores: map[string]tls.Store{},
				},
			},
		},
		{
			desc: "default rule with label",
			containers: []dockerData{
				{
					ServiceName: "Test",
					Name:        "Test",
					Labels: map[string]string{
						"traefik.domain": "foo.bar",
					},
					NetworkSettings: networkSettings{
						Ports: nat.PortMap{
							nat.Port("80/tcp"): []nat.PortBinding{},
						},
						Networks: map[string]*networkData{
							"bridge": {
								Name: "bridge",
								Addr: "127.0.0.1",
							},
						},
					},
				},
			},
			defaultRule: `Host("{{ .Name }}.{{ index .Labels "traefik.domain" }}")`,
			expected: &dynamic.Configuration{
				TCP: &dynamic.TCPConfiguration{
					Routers:           map[string]*dynamic.TCPRouter{},
					Middlewares:       map[string]*dynamic.TCPMiddleware{},
					Services:          map[string]*dynamic.TCPService{},
					ServersTransports: map[string]*dynamic.TCPServersTransport{},
				},
				UDP: &dynamic.UDPConfiguration{
					Routers:  map[string]*dynamic.UDPRouter{},
					Services: map[string]*dynamic.UDPService{},
				},
				HTTP: &dynamic.HTTPConfiguration{
					Routers: map[string]*dynamic.Router{
						"Test": {
							Service:     "Test",
							Rule:        `Host("Test.foo.bar")`,
							DefaultRule: true,
						},
					},
					Middlewares: map[string]*dynamic.Middleware{},
					Services: map[string]*dynamic.Service{
						"Test": {
							LoadBalancer: &dynamic.ServersLoadBalancer{
								Servers: []dynamic.Server{
									{
										URL: "http://127.0.0.1:80",
									},
								},
								PassHostHeader: Bool(true),
								ResponseForwarding: &dynamic.ResponseForwarding{
									FlushInterval: ptypes.Duration(100 * time.Millisecond),
								},
							},
						},
					},
					ServersTransports: map[string]*dynamic.ServersTransport{},
				},
				TLS: &dynamic.TLSConfiguration{
					Stores: map[string]tls.Store{},
				},
			},
		},
		{
			desc: "invalid rule",
			containers: []dockerData{
				{
					ServiceName: "Test",
					Name:        "Test",
					Labels:      map[string]string{},
					NetworkSettings: networkSettings{
						Ports: nat.PortMap{
							nat.Port("80/tcp"): []nat.PortBinding{},
						},
						Networks: map[string]*networkData{
							"bridge": {
								Name: "bridge",
								Addr: "127.0.0.1",
							},
						},
					},
				},
			},
			defaultRule: `Host("{{ .Toto }}")`,
			expected: &dynamic.Configuration{
				TCP: &dynamic.TCPConfiguration{
					Routers:           map[string]*dynamic.TCPRouter{},
					Middlewares:       map[string]*dynamic.TCPMiddleware{},
					Services:          map[string]*dynamic.TCPService{},
					ServersTransports: map[string]*dynamic.TCPServersTransport{},
				},
				UDP: &dynamic.UDPConfiguration{
					Routers:  map[string]*dynamic.UDPRouter{},
					Services: map[string]*dynamic.UDPService{},
				},
				HTTP: &dynamic.HTTPConfiguration{
					Routers:     map[string]*dynamic.Router{},
					Middlewares: map[string]*dynamic.Middleware{},
					Services: map[string]*dynamic.Service{
						"Test": {
							LoadBalancer: &dynamic.ServersLoadBalancer{
								Servers: []dynamic.Server{
									{
										URL: "http://127.0.0.1:80",
									},
								},
								PassHostHeader: Bool(true),
								ResponseForwarding: &dynamic.ResponseForwarding{
									FlushInterval: ptypes.Duration(100 * time.Millisecond),
								},
							},
						},
					},
					ServersTransports: map[string]*dynamic.ServersTransport{},
				},
				TLS: &dynamic.TLSConfiguration{
					Stores: map[string]tls.Store{},
				},
			},
		},
		{
			desc: "undefined rule",
			containers: []dockerData{
				{
					ServiceName: "Test",
					Name:        "Test",
					Labels:      map[string]string{},
					NetworkSettings: networkSettings{
						Ports: nat.PortMap{
							nat.Port("80/tcp"): []nat.PortBinding{},
						},
						Networks: map[string]*networkData{
							"bridge": {
								Name: "bridge",
								Addr: "127.0.0.1",
							},
						},
					},
				},
			},
			defaultRule: ``,
			expected: &dynamic.Configuration{
				TCP: &dynamic.TCPConfiguration{
					Routers:           map[string]*dynamic.TCPRouter{},
					Middlewares:       map[string]*dynamic.TCPMiddleware{},
					Services:          map[string]*dynamic.TCPService{},
					ServersTransports: map[string]*dynamic.TCPServersTransport{},
				},
				UDP: &dynamic.UDPConfiguration{
					Routers:  map[string]*dynamic.UDPRouter{},
					Services: map[string]*dynamic.UDPService{},
				},
				HTTP: &dynamic.HTTPConfiguration{
					Routers:     map[string]*dynamic.Router{},
					Middlewares: map[string]*dynamic.Middleware{},
					Services: map[string]*dynamic.Service{
						"Test": {
							LoadBalancer: &dynamic.ServersLoadBalancer{
								Servers: []dynamic.Server{
									{
										URL: "http://127.0.0.1:80",
									},
								},
								PassHostHeader: Bool(true),
								ResponseForwarding: &dynamic.ResponseForwarding{
									FlushInterval: ptypes.Duration(100 * time.Millisecond),
								},
							},
						},
					},
					ServersTransports: map[string]*dynamic.ServersTransport{},
				},
				TLS: &dynamic.TLSConfiguration{
					Stores: map[string]tls.Store{},
				},
			},
		},
		{
			desc: "default template rule",
			containers: []dockerData{
				{
					ServiceName: "Test",
					Name:        "Test",
					Labels:      map[string]string{},
					NetworkSettings: networkSettings{
						Ports: nat.PortMap{
							nat.Port("80/tcp"): []nat.PortBinding{},
						},
						Networks: map[string]*networkData{
							"bridge": {
								Name: "bridge",
								Addr: "127.0.0.1",
							},
						},
					},
				},
			},
			defaultRule: DefaultTemplateRule,
			expected: &dynamic.Configuration{
				TCP: &dynamic.TCPConfiguration{
					Routers:           map[string]*dynamic.TCPRouter{},
					Middlewares:       map[string]*dynamic.TCPMiddleware{},
					Services:          map[string]*dynamic.TCPService{},
					ServersTransports: map[string]*dynamic.TCPServersTransport{},
				},
				UDP: &dynamic.UDPConfiguration{
					Routers:  map[string]*dynamic.UDPRouter{},
					Services: map[string]*dynamic.UDPService{},
				},
				HTTP: &dynamic.HTTPConfiguration{
					Routers: map[string]*dynamic.Router{
						"Test": {
							Service:     "Test",
							Rule:        "Host(`Test`)",
							DefaultRule: true,
						},
					},
					Middlewares: map[string]*dynamic.Middleware{},
					Services: map[string]*dynamic.Service{
						"Test": {
							LoadBalancer: &dynamic.ServersLoadBalancer{
								Servers: []dynamic.Server{
									{
										URL: "http://127.0.0.1:80",
									},
								},
								PassHostHeader: Bool(true),
								ResponseForwarding: &dynamic.ResponseForwarding{
									FlushInterval: ptypes.Duration(100 * time.Millisecond),
								},
							},
						},
					},
					ServersTransports: map[string]*dynamic.ServersTransport{},
				},
				TLS: &dynamic.TLSConfiguration{
					Stores: map[string]tls.Store{},
				},
			},
		},
	}

	for _, test := range testCases {
		test := test
		t.Run(test.desc, func(t *testing.T) {
			t.Parallel()

			p := Provider{
				Shared: Shared{
					ExposedByDefault: true,
					DefaultRule:      test.defaultRule,
				},
			}

			err := p.Init()
			require.NoError(t, err)

			for i := range len(test.containers) {
				var err error
				test.containers[i].ExtraConf, err = p.extractLabels(test.containers[i])
				require.NoError(t, err)
			}

			builder := NewDynConfBuilder(p.Shared, nil)

			configuration := builder.build(context.Background(), test.containers)

			assert.Equal(t, test.expected, configuration)
		})
	}
}

func TestDynConfBuilder_build(t *testing.T) {
	testCases := []struct {
		desc               string
		containers         []dockerData
		useBindPortIP      bool
		constraints        string
		expected           *dynamic.Configuration
		allowEmptyServices bool
	}{
		{
			desc: "invalid HTTP service definition",
			containers: []dockerData{
				{
					ServiceName: "Test",
					Name:        "Test",
					Labels: map[string]string{
						"traefik.http.services.test": "",
					},
					NetworkSettings: networkSettings{
						Ports: nat.PortMap{
							nat.Port("80/tcp"): []nat.PortBinding{},
						},
						Networks: map[string]*networkData{
							"bridge": {
								Name: "bridge",
								Addr: "127.0.0.1",
							},
						},
					},
				},
			},
			expected: &dynamic.Configuration{
				TCP: &dynamic.TCPConfiguration{
					Routers:           map[string]*dynamic.TCPRouter{},
					Middlewares:       map[string]*dynamic.TCPMiddleware{},
					Services:          map[string]*dynamic.TCPService{},
					ServersTransports: map[string]*dynamic.TCPServersTransport{},
				},
				UDP: &dynamic.UDPConfiguration{
					Routers:  map[string]*dynamic.UDPRouter{},
					Services: map[string]*dynamic.UDPService{},
				},
				HTTP: &dynamic.HTTPConfiguration{
					Routers:           map[string]*dynamic.Router{},
					Middlewares:       map[string]*dynamic.Middleware{},
					Services:          map[string]*dynamic.Service{},
					ServersTransports: map[string]*dynamic.ServersTransport{},
				},
				TLS: &dynamic.TLSConfiguration{
					Stores: map[string]tls.Store{},
				},
			},
		},
		{
			desc: "invalid TCP service definition",
			containers: []dockerData{
				{
					ServiceName: "Test",
					Name:        "Test",
					Labels: map[string]string{
						"traefik.tcp.services.test": "",
					},
					NetworkSettings: networkSettings{
						Ports: nat.PortMap{
							nat.Port("80/tcp"): []nat.PortBinding{},
						},
						Networks: map[string]*networkData{
							"bridge": {
								Name: "bridge",
								Addr: "127.0.0.1",
							},
						},
					},
				},
			},
			expected: &dynamic.Configuration{
				TCP: &dynamic.TCPConfiguration{
					Routers:           map[string]*dynamic.TCPRouter{},
					Middlewares:       map[string]*dynamic.TCPMiddleware{},
					Services:          map[string]*dynamic.TCPService{},
					ServersTransports: map[string]*dynamic.TCPServersTransport{},
				},
				UDP: &dynamic.UDPConfiguration{
					Routers:  map[string]*dynamic.UDPRouter{},
					Services: map[string]*dynamic.UDPService{},
				},
				HTTP: &dynamic.HTTPConfiguration{
					Routers:           map[string]*dynamic.Router{},
					Middlewares:       map[string]*dynamic.Middleware{},
					Services:          map[string]*dynamic.Service{},
					ServersTransports: map[string]*dynamic.ServersTransport{},
				},
				TLS: &dynamic.TLSConfiguration{
					Stores: map[string]tls.Store{},
				},
			},
		},
		{
			desc: "invalid UDP service definition",
			containers: []dockerData{
				{
					ServiceName: "Test",
					Name:        "Test",
					Labels: map[string]string{
						"traefik.udp.services.test": "",
					},
					NetworkSettings: networkSettings{
						Ports: nat.PortMap{
							nat.Port("80/udp"): []nat.PortBinding{},
						},
						Networks: map[string]*networkData{
							"bridge": {
								Name: "bridge",
								Addr: "127.0.0.1",
							},
						},
					},
				},
			},
			expected: &dynamic.Configuration{
				TCP: &dynamic.TCPConfiguration{
					Routers:           map[string]*dynamic.TCPRouter{},
					Middlewares:       map[string]*dynamic.TCPMiddleware{},
					Services:          map[string]*dynamic.TCPService{},
					ServersTransports: map[string]*dynamic.TCPServersTransport{},
				},
				UDP: &dynamic.UDPConfiguration{
					Routers:  map[string]*dynamic.UDPRouter{},
					Services: map[string]*dynamic.UDPService{},
				},
				HTTP: &dynamic.HTTPConfiguration{
					Routers:           map[string]*dynamic.Router{},
					Middlewares:       map[string]*dynamic.Middleware{},
					Services:          map[string]*dynamic.Service{},
					ServersTransports: map[string]*dynamic.ServersTransport{},
				},
				TLS: &dynamic.TLSConfiguration{
					Stores: map[string]tls.Store{},
				},
			},
		},
		{
			desc: "one container no label",
			containers: []dockerData{
				{
					ServiceName: "Test",
					Name:        "Test",
					Labels:      map[string]string{},
					NetworkSettings: networkSettings{
						Ports: nat.PortMap{
							nat.Port("80/tcp"): []nat.PortBinding{},
						},
						Networks: map[string]*networkData{
							"bridge": {
								Name: "bridge",
								Addr: "127.0.0.1",
							},
						},
					},
				},
			},
			expected: &dynamic.Configuration{
				TCP: &dynamic.TCPConfiguration{
					Routers:           map[string]*dynamic.TCPRouter{},
					Middlewares:       map[string]*dynamic.TCPMiddleware{},
					Services:          map[string]*dynamic.TCPService{},
					ServersTransports: map[string]*dynamic.TCPServersTransport{},
				},
				UDP: &dynamic.UDPConfiguration{
					Routers:  map[string]*dynamic.UDPRouter{},
					Services: map[string]*dynamic.UDPService{},
				},
				HTTP: &dynamic.HTTPConfiguration{
					Routers: map[string]*dynamic.Router{
						"Test": {
							Service:     "Test",
							Rule:        "Host(`Test.traefik.wtf`)",
							DefaultRule: true,
						},
					},
					Middlewares: map[string]*dynamic.Middleware{},
					Services: map[string]*dynamic.Service{
						"Test": {
							LoadBalancer: &dynamic.ServersLoadBalancer{
								Servers: []dynamic.Server{
									{
										URL: "http://127.0.0.1:80",
									},
								},
								PassHostHeader: Bool(true),
								ResponseForwarding: &dynamic.ResponseForwarding{
									FlushInterval: ptypes.Duration(100 * time.Millisecond),
								},
							},
						},
					},
					ServersTransports: map[string]*dynamic.ServersTransport{},
				},
				TLS: &dynamic.TLSConfiguration{
					Stores: map[string]tls.Store{},
				},
			},
		},
		{
			desc: "two containers no label",
			containers: []dockerData{
				{
					ServiceName: "Test",
					Name:        "Test",
					Labels:      map[string]string{},
					NetworkSettings: networkSettings{
						Ports: nat.PortMap{
							nat.Port("80/tcp"): []nat.PortBinding{},
						},
						Networks: map[string]*networkData{
							"bridge": {
								Name: "bridge",
								Addr: "127.0.0.1",
							},
						},
					},
				},
				{
					ServiceName: "Test2",
					Name:        "Test2",
					Labels:      map[string]string{},
					NetworkSettings: networkSettings{
						Ports: nat.PortMap{
							nat.Port("80/tcp"): []nat.PortBinding{},
						},
						Networks: map[string]*networkData{
							"bridge": {
								Name: "bridge",
								Addr: "127.0.0.2",
							},
						},
					},
				},
			},
			expected: &dynamic.Configuration{
				TCP: &dynamic.TCPConfiguration{
					Routers:           map[string]*dynamic.TCPRouter{},
					Middlewares:       map[string]*dynamic.TCPMiddleware{},
					Services:          map[string]*dynamic.TCPService{},
					ServersTransports: map[string]*dynamic.TCPServersTransport{},
				},
				UDP: &dynamic.UDPConfiguration{
					Routers:  map[string]*dynamic.UDPRouter{},
					Services: map[string]*dynamic.UDPService{},
				},
				HTTP: &dynamic.HTTPConfiguration{
					Routers: map[string]*dynamic.Router{
						"Test": {
							Service:     "Test",
							Rule:        "Host(`Test.traefik.wtf`)",
							DefaultRule: true,
						},
						"Test2": {
							Service:     "Test2",
							Rule:        "Host(`Test2.traefik.wtf`)",
							DefaultRule: true,
						},
					},
					Middlewares: map[string]*dynamic.Middleware{},
					Services: map[string]*dynamic.Service{
						"Test": {
							LoadBalancer: &dynamic.ServersLoadBalancer{
								Servers: []dynamic.Server{
									{
										URL: "http://127.0.0.1:80",
									},
								},
								PassHostHeader: Bool(true),
								ResponseForwarding: &dynamic.ResponseForwarding{
									FlushInterval: ptypes.Duration(100 * time.Millisecond),
								},
							},
						},
						"Test2": {
							LoadBalancer: &dynamic.ServersLoadBalancer{
								Servers: []dynamic.Server{
									{
										URL: "http://127.0.0.2:80",
									},
								},
								PassHostHeader: Bool(true),
								ResponseForwarding: &dynamic.ResponseForwarding{
									FlushInterval: ptypes.Duration(100 * time.Millisecond),
								},
							},
						},
					},
					ServersTransports: map[string]*dynamic.ServersTransport{},
				},
				TLS: &dynamic.TLSConfiguration{
					Stores: map[string]tls.Store{},
				},
			},
		},
		{
			desc: "two containers with same service name no label",
			containers: []dockerData{
				{
					ID:          "1",
					ServiceName: "Test",
					Name:        "Test",
					Labels:      map[string]string{},
					NetworkSettings: networkSettings{
						Ports: nat.PortMap{
							nat.Port("80/tcp"): []nat.PortBinding{},
						},
						Networks: map[string]*networkData{
							"bridge": {
								Name: "bridge",
								Addr: "127.0.0.1",
							},
						},
					},
				},
				{
					ID:          "2",
					ServiceName: "Test",
					Name:        "Test",
					Labels:      map[string]string{},
					NetworkSettings: networkSettings{
						Ports: nat.PortMap{
							nat.Port("80/tcp"): []nat.PortBinding{},
						},
						Networks: map[string]*networkData{
							"bridge": {
								Name: "bridge",
								Addr: "127.0.0.2",
							},
						},
					},
				},
			},
			expected: &dynamic.Configuration{
				TCP: &dynamic.TCPConfiguration{
					Routers:           map[string]*dynamic.TCPRouter{},
					Middlewares:       map[string]*dynamic.TCPMiddleware{},
					Services:          map[string]*dynamic.TCPService{},
					ServersTransports: map[string]*dynamic.TCPServersTransport{},
				},
				UDP: &dynamic.UDPConfiguration{
					Routers:  map[string]*dynamic.UDPRouter{},
					Services: map[string]*dynamic.UDPService{},
				},
				HTTP: &dynamic.HTTPConfiguration{
					Routers: map[string]*dynamic.Router{
						"Test": {
							Service:     "Test",
							Rule:        "Host(`Test.traefik.wtf`)",
							DefaultRule: true,
						},
					},
					Middlewares: map[string]*dynamic.Middleware{},
					Services: map[string]*dynamic.Service{
						"Test": {
							LoadBalancer: &dynamic.ServersLoadBalancer{
								Servers: []dynamic.Server{
									{
										URL: "http://127.0.0.1:80",
									},
									{
										URL: "http://127.0.0.2:80",
									},
								},
								PassHostHeader: Bool(true),
								ResponseForwarding: &dynamic.ResponseForwarding{
									FlushInterval: ptypes.Duration(100 * time.Millisecond),
								},
							},
						},
					},
					ServersTransports: map[string]*dynamic.ServersTransport{},
				},
				TLS: &dynamic.TLSConfiguration{
					Stores: map[string]tls.Store{},
				},
			},
		},
		{
			desc: "one container with label (not on server)",
			containers: []dockerData{
				{
					ServiceName: "Test",
					Name:        "Test",
					Labels: map[string]string{
						"traefik.http.services.Service1.loadbalancer.passhostheader": "true",
					},
					NetworkSettings: networkSettings{
						Ports: nat.PortMap{
							nat.Port("80/tcp"): []nat.PortBinding{},
						},
						Networks: map[string]*networkData{
							"bridge": {
								Name: "bridge",
								Addr: "127.0.0.1",
							},
						},
					},
				},
			},
			expected: &dynamic.Configuration{
				TCP: &dynamic.TCPConfiguration{
					Routers:           map[string]*dynamic.TCPRouter{},
					Middlewares:       map[string]*dynamic.TCPMiddleware{},
					Services:          map[string]*dynamic.TCPService{},
					ServersTransports: map[string]*dynamic.TCPServersTransport{},
				},
				UDP: &dynamic.UDPConfiguration{
					Routers:  map[string]*dynamic.UDPRouter{},
					Services: map[string]*dynamic.UDPService{},
				},
				HTTP: &dynamic.HTTPConfiguration{
					Routers: map[string]*dynamic.Router{
						"Test": {
							Service:     "Service1",
							Rule:        "Host(`Test.traefik.wtf`)",
							DefaultRule: true,
						},
					},
					Middlewares: map[string]*dynamic.Middleware{},
					Services: map[string]*dynamic.Service{
						"Service1": {
							LoadBalancer: &dynamic.ServersLoadBalancer{
								Servers: []dynamic.Server{
									{
										URL: "http://127.0.0.1:80",
									},
								},
								PassHostHeader: Bool(true),
								ResponseForwarding: &dynamic.ResponseForwarding{
									FlushInterval: ptypes.Duration(100 * time.Millisecond),
								},
							},
						},
					},
					ServersTransports: map[string]*dynamic.ServersTransport{},
				},
				TLS: &dynamic.TLSConfiguration{
					Stores: map[string]tls.Store{},
				},
			},
		},
		{
			desc: "one container with labels",
			containers: []dockerData{
				{
					ServiceName: "Test",
					Name:        "Test",
					Labels: map[string]string{
						"traefik.http.services.Service1.loadbalancer.passhostheader": "true",
						"traefik.http.routers.Router1.rule":                          "Host(`foo.com`)",
						"traefik.http.routers.Router1.service":                       "Service1",
					},
					NetworkSettings: networkSettings{
						Ports: nat.PortMap{
							nat.Port("80/tcp"): []nat.PortBinding{},
						},
						Networks: map[string]*networkData{
							"bridge": {
								Name: "bridge",
								Addr: "127.0.0.1",
							},
						},
					},
				},
			},
			expected: &dynamic.Configuration{
				TCP: &dynamic.TCPConfiguration{
					Routers:           map[string]*dynamic.TCPRouter{},
					Middlewares:       map[string]*dynamic.TCPMiddleware{},
					Services:          map[string]*dynamic.TCPService{},
					ServersTransports: map[string]*dynamic.TCPServersTransport{},
				},
				UDP: &dynamic.UDPConfiguration{
					Routers:  map[string]*dynamic.UDPRouter{},
					Services: map[string]*dynamic.UDPService{},
				},
				HTTP: &dynamic.HTTPConfiguration{
					Routers: map[string]*dynamic.Router{
						"Router1": {
							Service: "Service1",
							Rule:    "Host(`foo.com`)",
						},
					},
					Middlewares: map[string]*dynamic.Middleware{},
					Services: map[string]*dynamic.Service{
						"Service1": {
							LoadBalancer: &dynamic.ServersLoadBalancer{
								Servers: []dynamic.Server{
									{
										URL: "http://127.0.0.1:80",
									},
								},
								PassHostHeader: Bool(true),
								ResponseForwarding: &dynamic.ResponseForwarding{
									FlushInterval: ptypes.Duration(100 * time.Millisecond),
								},
							},
						},
					},
					ServersTransports: map[string]*dynamic.ServersTransport{},
				},
				TLS: &dynamic.TLSConfiguration{
					Stores: map[string]tls.Store{},
				},
			},
		},
		{
			desc: "one container with rule label",
			containers: []dockerData{
				{
					ServiceName: "Test",
					Name:        "Test",
					Labels: map[string]string{
						"traefik.http.routers.Router1.rule": "Host(`foo.com`)",
					},
					NetworkSettings: networkSettings{
						Ports: nat.PortMap{
							nat.Port("80/tcp"): []nat.PortBinding{},
						},
						Networks: map[string]*networkData{
							"bridge": {
								Name: "bridge",
								Addr: "127.0.0.1",
							},
						},
					},
				},
			},
			expected: &dynamic.Configuration{
				TCP: &dynamic.TCPConfiguration{
					Routers:           map[string]*dynamic.TCPRouter{},
					Middlewares:       map[string]*dynamic.TCPMiddleware{},
					Services:          map[string]*dynamic.TCPService{},
					ServersTransports: map[string]*dynamic.TCPServersTransport{},
				},
				UDP: &dynamic.UDPConfiguration{
					Routers:  map[string]*dynamic.UDPRouter{},
					Services: map[string]*dynamic.UDPService{},
				},
				HTTP: &dynamic.HTTPConfiguration{
					Middlewares: map[string]*dynamic.Middleware{},
					Services: map[string]*dynamic.Service{
						"Test": {
							LoadBalancer: &dynamic.ServersLoadBalancer{
								Servers: []dynamic.Server{
									{
										URL: "http://127.0.0.1:80",
									},
								},
								PassHostHeader: Bool(true),
								ResponseForwarding: &dynamic.ResponseForwarding{
									FlushInterval: ptypes.Duration(100 * time.Millisecond),
								},
							},
						},
					},
					Routers: map[string]*dynamic.Router{
						"Router1": {
							Service: "Test",
							Rule:    "Host(`foo.com`)",
						},
					},
					ServersTransports: map[string]*dynamic.ServersTransport{},
				},
				TLS: &dynamic.TLSConfiguration{
					Stores: map[string]tls.Store{},
				},
			},
		},
		{
			desc: "one container with rule label and one service",
			containers: []dockerData{
				{
					ServiceName: "Test",
					Name:        "Test",
					Labels: map[string]string{
						"traefik.http.routers.Router1.rule":                          "Host(`foo.com`)",
						"traefik.http.services.Service1.loadbalancer.passhostheader": "true",
					},
					NetworkSettings: networkSettings{
						Ports: nat.PortMap{
							nat.Port("80/tcp"): []nat.PortBinding{},
						},
						Networks: map[string]*networkData{
							"bridge": {
								Name: "bridge",
								Addr: "127.0.0.1",
							},
						},
					},
				},
			},
			expected: &dynamic.Configuration{
				TCP: &dynamic.TCPConfiguration{
					Routers:           map[string]*dynamic.TCPRouter{},
					Middlewares:       map[string]*dynamic.TCPMiddleware{},
					Services:          map[string]*dynamic.TCPService{},
					ServersTransports: map[string]*dynamic.TCPServersTransport{},
				},
				UDP: &dynamic.UDPConfiguration{
					Routers:  map[string]*dynamic.UDPRouter{},
					Services: map[string]*dynamic.UDPService{},
				},
				HTTP: &dynamic.HTTPConfiguration{
					Routers: map[string]*dynamic.Router{
						"Router1": {
							Service: "Service1",
							Rule:    "Host(`foo.com`)",
						},
					},
					Middlewares: map[string]*dynamic.Middleware{},
					Services: map[string]*dynamic.Service{
						"Service1": {
							LoadBalancer: &dynamic.ServersLoadBalancer{
								Servers: []dynamic.Server{
									{
										URL: "http://127.0.0.1:80",
									},
								},
								PassHostHeader: Bool(true),
								ResponseForwarding: &dynamic.ResponseForwarding{
									FlushInterval: ptypes.Duration(100 * time.Millisecond),
								},
							},
						},
					},
					ServersTransports: map[string]*dynamic.ServersTransport{},
				},
				TLS: &dynamic.TLSConfiguration{
					Stores: map[string]tls.Store{},
				},
			},
		},
		{
			desc: "one container with rule label and two services",
			containers: []dockerData{
				{
					ServiceName: "Test",
					Name:        "Test",
					Labels: map[string]string{
						"traefik.http.routers.Router1.rule":                          "Host(`foo.com`)",
						"traefik.http.services.Service1.loadbalancer.passhostheader": "true",
						"traefik.http.services.Service2.loadbalancer.passhostheader": "true",
					},
					NetworkSettings: networkSettings{
						Ports: nat.PortMap{
							nat.Port("80/tcp"): []nat.PortBinding{},
						},
						Networks: map[string]*networkData{
							"bridge": {
								Name: "bridge",
								Addr: "127.0.0.1",
							},
						},
					},
				},
			},
			expected: &dynamic.Configuration{
				TCP: &dynamic.TCPConfiguration{
					Routers:           map[string]*dynamic.TCPRouter{},
					Middlewares:       map[string]*dynamic.TCPMiddleware{},
					Services:          map[string]*dynamic.TCPService{},
					ServersTransports: map[string]*dynamic.TCPServersTransport{},
				},
				UDP: &dynamic.UDPConfiguration{
					Routers:  map[string]*dynamic.UDPRouter{},
					Services: map[string]*dynamic.UDPService{},
				},
				HTTP: &dynamic.HTTPConfiguration{
					Routers:     map[string]*dynamic.Router{},
					Middlewares: map[string]*dynamic.Middleware{},
					Services: map[string]*dynamic.Service{
						"Service1": {
							LoadBalancer: &dynamic.ServersLoadBalancer{
								Servers: []dynamic.Server{
									{
										URL: "http://127.0.0.1:80",
									},
								},
								PassHostHeader: Bool(true),
								ResponseForwarding: &dynamic.ResponseForwarding{
									FlushInterval: ptypes.Duration(100 * time.Millisecond),
								},
							},
						},
						"Service2": {
							LoadBalancer: &dynamic.ServersLoadBalancer{
								Servers: []dynamic.Server{
									{
										URL: "http://127.0.0.1:80",
									},
								},
								PassHostHeader: Bool(true),
								ResponseForwarding: &dynamic.ResponseForwarding{
									FlushInterval: ptypes.Duration(100 * time.Millisecond),
								},
							},
						},
					},
					ServersTransports: map[string]*dynamic.ServersTransport{},
				},
				TLS: &dynamic.TLSConfiguration{
					Stores: map[string]tls.Store{},
				},
			},
		},
		{
			desc: "one router, one specified but undefined service -> specified one is assigned, but automatic is created instead",
			containers: []dockerData{
				{
					ServiceName: "Test",
					Name:        "Test",
					Labels: map[string]string{
						"traefik.http.routers.Router1.rule":    "Host(`foo.com`)",
						"traefik.http.routers.Router1.service": "Service1",
					},
					NetworkSettings: networkSettings{
						Ports: nat.PortMap{
							nat.Port("80/tcp"): []nat.PortBinding{},
						},
						Networks: map[string]*networkData{
							"bridge": {
								Name: "bridge",
								Addr: "127.0.0.1",
							},
						},
					},
				},
			},
			expected: &dynamic.Configuration{
				TCP: &dynamic.TCPConfiguration{
					Routers:           map[string]*dynamic.TCPRouter{},
					Middlewares:       map[string]*dynamic.TCPMiddleware{},
					Services:          map[string]*dynamic.TCPService{},
					ServersTransports: map[string]*dynamic.TCPServersTransport{},
				},
				UDP: &dynamic.UDPConfiguration{
					Routers:  map[string]*dynamic.UDPRouter{},
					Services: map[string]*dynamic.UDPService{},
				},
				HTTP: &dynamic.HTTPConfiguration{
					Routers: map[string]*dynamic.Router{
						"Router1": {
							Service: "Service1",
							Rule:    "Host(`foo.com`)",
						},
					},
					Middlewares: map[string]*dynamic.Middleware{},
					Services: map[string]*dynamic.Service{
						"Test": {
							LoadBalancer: &dynamic.ServersLoadBalancer{
								Servers: []dynamic.Server{
									{
										URL: "http://127.0.0.1:80",
									},
								},
								PassHostHeader: Bool(true),
								ResponseForwarding: &dynamic.ResponseForwarding{
									FlushInterval: ptypes.Duration(100 * time.Millisecond),
								},
							},
						},
					},
					ServersTransports: map[string]*dynamic.ServersTransport{},
				},
				TLS: &dynamic.TLSConfiguration{
					Stores: map[string]tls.Store{},
				},
			},
		},
		{
			desc: "two containers with same service name and different passhostheader",
			containers: []dockerData{
				{
					ID:          "1",
					ServiceName: "Test",
					Name:        "Test",
					Labels: map[string]string{
						"traefik.http.services.Service1.loadbalancer.passhostheader": "true",
					},
					NetworkSettings: networkSettings{
						Ports: nat.PortMap{
							nat.Port("80/tcp"): []nat.PortBinding{},
						},
						Networks: map[string]*networkData{
							"bridge": {
								Name: "bridge",
								Addr: "127.0.0.1",
							},
						},
					},
				},
				{
					ID:          "2",
					ServiceName: "Test",
					Name:        "Test",
					Labels: map[string]string{
						"traefik.http.services.Service1.loadbalancer.passhostheader": "false",
					},
					NetworkSettings: networkSettings{
						Ports: nat.PortMap{
							nat.Port("80/tcp"): []nat.PortBinding{},
						},
						Networks: map[string]*networkData{
							"bridge": {
								Name: "bridge",
								Addr: "127.0.0.2",
							},
						},
					},
				},
			},
			expected: &dynamic.Configuration{
				TCP: &dynamic.TCPConfiguration{
					Routers:           map[string]*dynamic.TCPRouter{},
					Middlewares:       map[string]*dynamic.TCPMiddleware{},
					Services:          map[string]*dynamic.TCPService{},
					ServersTransports: map[string]*dynamic.TCPServersTransport{},
				},
				UDP: &dynamic.UDPConfiguration{
					Routers:  map[string]*dynamic.UDPRouter{},
					Services: map[string]*dynamic.UDPService{},
				},
				HTTP: &dynamic.HTTPConfiguration{
					Routers: map[string]*dynamic.Router{
						"Test": {
							Service:     "Service1",
							Rule:        "Host(`Test.traefik.wtf`)",
							DefaultRule: true,
						},
					},
					Middlewares:       map[string]*dynamic.Middleware{},
					Services:          map[string]*dynamic.Service{},
					ServersTransports: map[string]*dynamic.ServersTransport{},
				},
				TLS: &dynamic.TLSConfiguration{
					Stores: map[string]tls.Store{},
				},
			},
		},
		{
			desc: "three containers with same service name and different passhostheader",
			containers: []dockerData{
				{
					ID:          "1",
					ServiceName: "Test",
					Name:        "Test",
					Labels: map[string]string{
						"traefik.http.services.Service1.loadbalancer.passhostheader": "false",
					},
					NetworkSettings: networkSettings{
						Ports: nat.PortMap{
							nat.Port("80/tcp"): []nat.PortBinding{},
						},
						Networks: map[string]*networkData{
							"bridge": {
								Name: "bridge",
								Addr: "127.0.0.1",
							},
						},
					},
				},
				{
					ID:          "2",
					ServiceName: "Test",
					Name:        "Test",
					Labels: map[string]string{
						"traefik.http.services.Service1.loadbalancer.passhostheader": "true",
					},
					NetworkSettings: networkSettings{
						Ports: nat.PortMap{
							nat.Port("80/tcp"): []nat.PortBinding{},
						},
						Networks: map[string]*networkData{
							"bridge": {
								Name: "bridge",
								Addr: "127.0.0.2",
							},
						},
					},
				},
				{
					ID:          "3",
					ServiceName: "Test",
					Name:        "Test",
					Labels: map[string]string{
						"traefik.http.services.Service1.loadbalancer.passhostheader": "true",
					},
					NetworkSettings: networkSettings{
						Ports: nat.PortMap{
							nat.Port("80/tcp"): []nat.PortBinding{},
						},
						Networks: map[string]*networkData{
							"bridge": {
								Name: "bridge",
								Addr: "127.0.0.2",
							},
						},
					},
				},
			},
			expected: &dynamic.Configuration{
				TCP: &dynamic.TCPConfiguration{
					Routers:           map[string]*dynamic.TCPRouter{},
					Middlewares:       map[string]*dynamic.TCPMiddleware{},
					Services:          map[string]*dynamic.TCPService{},
					ServersTransports: map[string]*dynamic.TCPServersTransport{},
				},
				UDP: &dynamic.UDPConfiguration{
					Routers:  map[string]*dynamic.UDPRouter{},
					Services: map[string]*dynamic.UDPService{},
				},
				HTTP: &dynamic.HTTPConfiguration{
					Routers: map[string]*dynamic.Router{
						"Test": {
							Service:     "Service1",
							Rule:        "Host(`Test.traefik.wtf`)",
							DefaultRule: true,
						},
					},
					Middlewares:       map[string]*dynamic.Middleware{},
					Services:          map[string]*dynamic.Service{},
					ServersTransports: map[string]*dynamic.ServersTransport{},
				},
				TLS: &dynamic.TLSConfiguration{
					Stores: map[string]tls.Store{},
				},
			},
		},
		{
			desc: "two containers with same service name and same LB methods",
			containers: []dockerData{
				{
					ID:          "1",
					ServiceName: "Test",
					Name:        "Test",
					Labels: map[string]string{
						"traefik.http.services.Service1.loadbalancer.passhostheader": "true",
					},
					NetworkSettings: networkSettings{
						Ports: nat.PortMap{
							nat.Port("80/tcp"): []nat.PortBinding{},
						},
						Networks: map[string]*networkData{
							"bridge": {
								Name: "bridge",
								Addr: "127.0.0.1",
							},
						},
					},
				},
				{
					ID:          "2",
					ServiceName: "Test",
					Name:        "Test",
					Labels: map[string]string{
						"traefik.http.services.Service1.loadbalancer.passhostheader": "true",
					},
					NetworkSettings: networkSettings{
						Ports: nat.PortMap{
							nat.Port("80/tcp"): []nat.PortBinding{},
						},
						Networks: map[string]*networkData{
							"bridge": {
								Name: "bridge",
								Addr: "127.0.0.2",
							},
						},
					},
				},
			},
			expected: &dynamic.Configuration{
				TCP: &dynamic.TCPConfiguration{
					Routers:           map[string]*dynamic.TCPRouter{},
					Middlewares:       map[string]*dynamic.TCPMiddleware{},
					Services:          map[string]*dynamic.TCPService{},
					ServersTransports: map[string]*dynamic.TCPServersTransport{},
				},
				UDP: &dynamic.UDPConfiguration{
					Routers:  map[string]*dynamic.UDPRouter{},
					Services: map[string]*dynamic.UDPService{},
				},
				HTTP: &dynamic.HTTPConfiguration{
					Routers: map[string]*dynamic.Router{
						"Test": {
							Service:     "Service1",
							Rule:        "Host(`Test.traefik.wtf`)",
							DefaultRule: true,
						},
					},
					Middlewares: map[string]*dynamic.Middleware{},
					Services: map[string]*dynamic.Service{
						"Service1": {
							LoadBalancer: &dynamic.ServersLoadBalancer{
								Servers: []dynamic.Server{
									{
										URL: "http://127.0.0.1:80",
									},
									{
										URL: "http://127.0.0.2:80",
									},
								},
								PassHostHeader: Bool(true),
								ResponseForwarding: &dynamic.ResponseForwarding{
									FlushInterval: ptypes.Duration(100 * time.Millisecond),
								},
							},
						},
					},
					ServersTransports: map[string]*dynamic.ServersTransport{},
				},
				TLS: &dynamic.TLSConfiguration{
					Stores: map[string]tls.Store{},
				},
			},
		},
		{
			desc: "one container with InFlightReq in label (default value)",
			containers: []dockerData{
				{
					ServiceName: "Test",
					Name:        "Test",
					Labels: map[string]string{
						"traefik.http.middlewares.Middleware1.inflightreq.amount": "42",
					},
					NetworkSettings: networkSettings{
						Ports: nat.PortMap{
							nat.Port("80/tcp"): []nat.PortBinding{},
						},
						Networks: map[string]*networkData{
							"bridge": {
								Name: "bridge",
								Addr: "127.0.0.1",
							},
						},
					},
				},
			},
			expected: &dynamic.Configuration{
				TCP: &dynamic.TCPConfiguration{
					Routers:           map[string]*dynamic.TCPRouter{},
					Middlewares:       map[string]*dynamic.TCPMiddleware{},
					Services:          map[string]*dynamic.TCPService{},
					ServersTransports: map[string]*dynamic.TCPServersTransport{},
				},
				UDP: &dynamic.UDPConfiguration{
					Routers:  map[string]*dynamic.UDPRouter{},
					Services: map[string]*dynamic.UDPService{},
				},
				HTTP: &dynamic.HTTPConfiguration{
					Routers: map[string]*dynamic.Router{
						"Test": {
							Service:     "Test",
							Rule:        "Host(`Test.traefik.wtf`)",
							DefaultRule: true,
						},
					},
					Services: map[string]*dynamic.Service{
						"Test": {
							LoadBalancer: &dynamic.ServersLoadBalancer{
								Servers: []dynamic.Server{
									{
										URL: "http://127.0.0.1:80",
									},
								},
								PassHostHeader: Bool(true),
								ResponseForwarding: &dynamic.ResponseForwarding{
									FlushInterval: ptypes.Duration(100 * time.Millisecond),
								},
							},
						},
					},
					Middlewares: map[string]*dynamic.Middleware{
						"Middleware1": {
							InFlightReq: &dynamic.InFlightReq{
								Amount: 42,
							},
						},
					},
					ServersTransports: map[string]*dynamic.ServersTransport{},
				},
				TLS: &dynamic.TLSConfiguration{
					Stores: map[string]tls.Store{},
				},
			},
		},
		{
			desc: "two containers with two identical middlewares",
			containers: []dockerData{
				{
					ID:          "1",
					ServiceName: "Test",
					Name:        "Test",
					Labels: map[string]string{
						"traefik.http.middlewares.Middleware1.inflightreq.amount": "42",
					},
					NetworkSettings: networkSettings{
						Ports: nat.PortMap{
							nat.Port("80/tcp"): []nat.PortBinding{},
						},
						Networks: map[string]*networkData{
							"bridge": {
								Name: "bridge",
								Addr: "127.0.0.1",
							},
						},
					},
				},
				{
					ID:          "2",
					ServiceName: "Test",
					Name:        "Test",
					Labels: map[string]string{
						"traefik.http.middlewares.Middleware1.inflightreq.amount": "42",
					},
					NetworkSettings: networkSettings{
						Ports: nat.PortMap{
							nat.Port("80/tcp"): []nat.PortBinding{},
						},
						Networks: map[string]*networkData{
							"bridge": {
								Name: "bridge",
								Addr: "127.0.0.2",
							},
						},
					},
				},
			},
			expected: &dynamic.Configuration{
				TCP: &dynamic.TCPConfiguration{
					Routers:           map[string]*dynamic.TCPRouter{},
					Middlewares:       map[string]*dynamic.TCPMiddleware{},
					Services:          map[string]*dynamic.TCPService{},
					ServersTransports: map[string]*dynamic.TCPServersTransport{},
				},
				UDP: &dynamic.UDPConfiguration{
					Routers:  map[string]*dynamic.UDPRouter{},
					Services: map[string]*dynamic.UDPService{},
				},
				HTTP: &dynamic.HTTPConfiguration{
					Routers: map[string]*dynamic.Router{
						"Test": {
							Service:     "Test",
							Rule:        "Host(`Test.traefik.wtf`)",
							DefaultRule: true,
						},
					},
					Middlewares: map[string]*dynamic.Middleware{
						"Middleware1": {
							InFlightReq: &dynamic.InFlightReq{
								Amount: 42,
							},
						},
					},
					Services: map[string]*dynamic.Service{
						"Test": {
							LoadBalancer: &dynamic.ServersLoadBalancer{
								Servers: []dynamic.Server{
									{
										URL: "http://127.0.0.1:80",
									},
									{
										URL: "http://127.0.0.2:80",
									},
								},
								PassHostHeader: Bool(true),
								ResponseForwarding: &dynamic.ResponseForwarding{
									FlushInterval: ptypes.Duration(100 * time.Millisecond),
								},
							},
						},
					},
					ServersTransports: map[string]*dynamic.ServersTransport{},
				},
				TLS: &dynamic.TLSConfiguration{
					Stores: map[string]tls.Store{},
				},
			},
		},
		{
			desc: "two containers with two different middlewares with same name",
			containers: []dockerData{
				{
					ID:          "1",
					ServiceName: "Test",
					Name:        "Test",
					Labels: map[string]string{
						"traefik.http.middlewares.Middleware1.inflightreq.amount": "42",
					},
					NetworkSettings: networkSettings{
						Ports: nat.PortMap{
							nat.Port("80/tcp"): []nat.PortBinding{},
						},
						Networks: map[string]*networkData{
							"bridge": {
								Name: "bridge",
								Addr: "127.0.0.1",
							},
						},
					},
				},
				{
					ID:          "2",
					ServiceName: "Test",
					Name:        "Test",
					Labels: map[string]string{
						"traefik.http.middlewares.Middleware1.inflightreq.amount": "41",
					},
					NetworkSettings: networkSettings{
						Ports: nat.PortMap{
							nat.Port("80/tcp"): []nat.PortBinding{},
						},
						Networks: map[string]*networkData{
							"bridge": {
								Name: "bridge",
								Addr: "127.0.0.2",
							},
						},
					},
				},
			},
			expected: &dynamic.Configuration{
				TCP: &dynamic.TCPConfiguration{
					Routers:           map[string]*dynamic.TCPRouter{},
					Middlewares:       map[string]*dynamic.TCPMiddleware{},
					Services:          map[string]*dynamic.TCPService{},
					ServersTransports: map[string]*dynamic.TCPServersTransport{},
				},
				UDP: &dynamic.UDPConfiguration{
					Routers:  map[string]*dynamic.UDPRouter{},
					Services: map[string]*dynamic.UDPService{},
				},
				HTTP: &dynamic.HTTPConfiguration{
					Routers: map[string]*dynamic.Router{
						"Test": {
							Service:     "Test",
							Rule:        "Host(`Test.traefik.wtf`)",
							DefaultRule: true,
						},
					},
					Middlewares: map[string]*dynamic.Middleware{},
					Services: map[string]*dynamic.Service{
						"Test": {
							LoadBalancer: &dynamic.ServersLoadBalancer{
								Servers: []dynamic.Server{
									{
										URL: "http://127.0.0.1:80",
									},
									{
										URL: "http://127.0.0.2:80",
									},
								},
								PassHostHeader: Bool(true),
								ResponseForwarding: &dynamic.ResponseForwarding{
									FlushInterval: ptypes.Duration(100 * time.Millisecond),
								},
							},
						},
					},
					ServersTransports: map[string]*dynamic.ServersTransport{},
				},
				TLS: &dynamic.TLSConfiguration{
					Stores: map[string]tls.Store{},
				},
			},
		},
		{
			desc: "three containers with different middlewares with same name",
			containers: []dockerData{
				{
					ID:          "1",
					ServiceName: "Test",
					Name:        "Test",
					Labels: map[string]string{
						"traefik.http.middlewares.Middleware1.inflightreq.amount": "42",
					},
					NetworkSettings: networkSettings{
						Ports: nat.PortMap{
							nat.Port("80/tcp"): []nat.PortBinding{},
						},
						Networks: map[string]*networkData{
							"bridge": {
								Name: "bridge",
								Addr: "127.0.0.1",
							},
						},
					},
				},
				{
					ID:          "2",
					ServiceName: "Test",
					Name:        "Test",
					Labels: map[string]string{
						"traefik.http.middlewares.Middleware1.inflightreq.amount": "41",
					},
					NetworkSettings: networkSettings{
						Ports: nat.PortMap{
							nat.Port("80/tcp"): []nat.PortBinding{},
						},
						Networks: map[string]*networkData{
							"bridge": {
								Name: "bridge",
								Addr: "127.0.0.2",
							},
						},
					},
				},
				{
					ID:          "3",
					ServiceName: "Test",
					Name:        "Test",
					Labels: map[string]string{
						"traefik.http.middlewares.Middleware1.inflightreq.amount": "40",
					},
					NetworkSettings: networkSettings{
						Ports: nat.PortMap{
							nat.Port("80/tcp"): []nat.PortBinding{},
						},
						Networks: map[string]*networkData{
							"bridge": {
								Name: "bridge",
								Addr: "127.0.0.3",
							},
						},
					},
				},
			},
			expected: &dynamic.Configuration{
				TCP: &dynamic.TCPConfiguration{
					Routers:           map[string]*dynamic.TCPRouter{},
					Middlewares:       map[string]*dynamic.TCPMiddleware{},
					Services:          map[string]*dynamic.TCPService{},
					ServersTransports: map[string]*dynamic.TCPServersTransport{},
				},
				UDP: &dynamic.UDPConfiguration{
					Routers:  map[string]*dynamic.UDPRouter{},
					Services: map[string]*dynamic.UDPService{},
				},
				HTTP: &dynamic.HTTPConfiguration{
					Routers: map[string]*dynamic.Router{
						"Test": {
							Service:     "Test",
							Rule:        "Host(`Test.traefik.wtf`)",
							DefaultRule: true,
						},
					},
					Middlewares: map[string]*dynamic.Middleware{},
					Services: map[string]*dynamic.Service{
						"Test": {
							LoadBalancer: &dynamic.ServersLoadBalancer{
								Servers: []dynamic.Server{
									{
										URL: "http://127.0.0.1:80",
									},
									{
										URL: "http://127.0.0.2:80",
									},
									{
										URL: "http://127.0.0.3:80",
									},
								},
								PassHostHeader: Bool(true),
								ResponseForwarding: &dynamic.ResponseForwarding{
									FlushInterval: ptypes.Duration(100 * time.Millisecond),
								},
							},
						},
					},
					ServersTransports: map[string]*dynamic.ServersTransport{},
				},
				TLS: &dynamic.TLSConfiguration{
					Stores: map[string]tls.Store{},
				},
			},
		},
		{
			desc: "two containers with two different routers with same name",
			containers: []dockerData{
				{
					ID:          "1",
					ServiceName: "Test",
					Name:        "Test",
					Labels: map[string]string{
						"traefik.http.routers.Router1.rule": "Host(`foo.com`)",
					},
					NetworkSettings: networkSettings{
						Ports: nat.PortMap{
							nat.Port("80/tcp"): []nat.PortBinding{},
						},
						Networks: map[string]*networkData{
							"bridge": {
								Name: "bridge",
								Addr: "127.0.0.1",
							},
						},
					},
				},
				{
					ID:          "2",
					ServiceName: "Test",
					Name:        "Test",
					Labels: map[string]string{
						"traefik.http.routers.Router1.rule": "Host(`bar.com`)",
					},
					NetworkSettings: networkSettings{
						Ports: nat.PortMap{
							nat.Port("80/tcp"): []nat.PortBinding{},
						},
						Networks: map[string]*networkData{
							"bridge": {
								Name: "bridge",
								Addr: "127.0.0.2",
							},
						},
					},
				},
			},
			expected: &dynamic.Configuration{
				TCP: &dynamic.TCPConfiguration{
					Routers:           map[string]*dynamic.TCPRouter{},
					Middlewares:       map[string]*dynamic.TCPMiddleware{},
					Services:          map[string]*dynamic.TCPService{},
					ServersTransports: map[string]*dynamic.TCPServersTransport{},
				},
				UDP: &dynamic.UDPConfiguration{
					Routers:  map[string]*dynamic.UDPRouter{},
					Services: map[string]*dynamic.UDPService{},
				},
				HTTP: &dynamic.HTTPConfiguration{
					Routers:     map[string]*dynamic.Router{},
					Middlewares: map[string]*dynamic.Middleware{},
					Services: map[string]*dynamic.Service{
						"Test": {
							LoadBalancer: &dynamic.ServersLoadBalancer{
								Servers: []dynamic.Server{
									{
										URL: "http://127.0.0.1:80",
									},
									{
										URL: "http://127.0.0.2:80",
									},
								},
								PassHostHeader: Bool(true),
								ResponseForwarding: &dynamic.ResponseForwarding{
									FlushInterval: ptypes.Duration(100 * time.Millisecond),
								},
							},
						},
					},
					ServersTransports: map[string]*dynamic.ServersTransport{},
				},
				TLS: &dynamic.TLSConfiguration{
					Stores: map[string]tls.Store{},
				},
			},
		},
		{
			desc: "three containers with different routers with same name",
			containers: []dockerData{
				{
					ID:          "1",
					ServiceName: "Test",
					Name:        "Test",
					Labels: map[string]string{
						"traefik.http.routers.Router1.rule": "Host(`foo.com`)",
					},
					NetworkSettings: networkSettings{
						Ports: nat.PortMap{
							nat.Port("80/tcp"): []nat.PortBinding{},
						},
						Networks: map[string]*networkData{
							"bridge": {
								Name: "bridge",
								Addr: "127.0.0.1",
							},
						},
					},
				},
				{
					ID:          "2",
					ServiceName: "Test",
					Name:        "Test",
					Labels: map[string]string{
						"traefik.http.routers.Router1.rule": "Host(`bar.com`)",
					},
					NetworkSettings: networkSettings{
						Ports: nat.PortMap{
							nat.Port("80/tcp"): []nat.PortBinding{},
						},
						Networks: map[string]*networkData{
							"bridge": {
								Name: "bridge",
								Addr: "127.0.0.2",
							},
						},
					},
				},
				{
					ID:          "3",
					ServiceName: "Test",
					Name:        "Test",
					Labels: map[string]string{
						"traefik.http.routers.Router1.rule": "Host(`foobar.com`)",
					},
					NetworkSettings: networkSettings{
						Ports: nat.PortMap{
							nat.Port("80/tcp"): []nat.PortBinding{},
						},
						Networks: map[string]*networkData{
							"bridge": {
								Name: "bridge",
								Addr: "127.0.0.3",
							},
						},
					},
				},
			},
			expected: &dynamic.Configuration{
				TCP: &dynamic.TCPConfiguration{
					Routers:           map[string]*dynamic.TCPRouter{},
					Middlewares:       map[string]*dynamic.TCPMiddleware{},
					Services:          map[string]*dynamic.TCPService{},
					ServersTransports: map[string]*dynamic.TCPServersTransport{},
				},
				UDP: &dynamic.UDPConfiguration{
					Routers:  map[string]*dynamic.UDPRouter{},
					Services: map[string]*dynamic.UDPService{},
				},
				HTTP: &dynamic.HTTPConfiguration{
					Routers:     map[string]*dynamic.Router{},
					Middlewares: map[string]*dynamic.Middleware{},
					Services: map[string]*dynamic.Service{
						"Test": {
							LoadBalancer: &dynamic.ServersLoadBalancer{
								Servers: []dynamic.Server{
									{
										URL: "http://127.0.0.1:80",
									},
									{
										URL: "http://127.0.0.2:80",
									},
									{
										URL: "http://127.0.0.3:80",
									},
								},
								PassHostHeader: Bool(true),
								ResponseForwarding: &dynamic.ResponseForwarding{
									FlushInterval: ptypes.Duration(100 * time.Millisecond),
								},
							},
						},
					},
					ServersTransports: map[string]*dynamic.ServersTransport{},
				},
				TLS: &dynamic.TLSConfiguration{
					Stores: map[string]tls.Store{},
				},
			},
		},
		{
			desc: "two containers with two identical routers",
			containers: []dockerData{
				{
					ID:          "1",
					ServiceName: "Test",
					Name:        "Test",
					Labels: map[string]string{
						"traefik.http.routers.Router1.rule": "Host(`foo.com`)",
					},
					NetworkSettings: networkSettings{
						Ports: nat.PortMap{
							nat.Port("80/tcp"): []nat.PortBinding{},
						},
						Networks: map[string]*networkData{
							"bridge": {
								Name: "bridge",
								Addr: "127.0.0.1",
							},
						},
					},
				},
				{
					ID:          "2",
					ServiceName: "Test",
					Name:        "Test",
					Labels: map[string]string{
						"traefik.http.routers.Router1.rule": "Host(`foo.com`)",
					},
					NetworkSettings: networkSettings{
						Ports: nat.PortMap{
							nat.Port("80/tcp"): []nat.PortBinding{},
						},
						Networks: map[string]*networkData{
							"bridge": {
								Name: "bridge",
								Addr: "127.0.0.2",
							},
						},
					},
				},
			},
			expected: &dynamic.Configuration{
				TCP: &dynamic.TCPConfiguration{
					Routers:           map[string]*dynamic.TCPRouter{},
					Middlewares:       map[string]*dynamic.TCPMiddleware{},
					Services:          map[string]*dynamic.TCPService{},
					ServersTransports: map[string]*dynamic.TCPServersTransport{},
				},
				UDP: &dynamic.UDPConfiguration{
					Routers:  map[string]*dynamic.UDPRouter{},
					Services: map[string]*dynamic.UDPService{},
				},
				HTTP: &dynamic.HTTPConfiguration{
					Routers: map[string]*dynamic.Router{
						"Router1": {
							Service: "Test",
							Rule:    "Host(`foo.com`)",
						},
					},
					Middlewares: map[string]*dynamic.Middleware{},
					Services: map[string]*dynamic.Service{
						"Test": {
							LoadBalancer: &dynamic.ServersLoadBalancer{
								Servers: []dynamic.Server{
									{
										URL: "http://127.0.0.1:80",
									},
									{
										URL: "http://127.0.0.2:80",
									},
								},
								PassHostHeader: Bool(true),
								ResponseForwarding: &dynamic.ResponseForwarding{
									FlushInterval: ptypes.Duration(100 * time.Millisecond),
								},
							},
						},
					},
					ServersTransports: map[string]*dynamic.ServersTransport{},
				},
				TLS: &dynamic.TLSConfiguration{
					Stores: map[string]tls.Store{},
				},
			},
		},
		{
			desc: "two containers with two identical router rules and different service names",
			containers: []dockerData{
				{
					ServiceName: "Test",
					Name:        "Test",
					Labels: map[string]string{
						"traefik.http.routers.Router1.rule": "Host(`foo.com`)",
					},
					NetworkSettings: networkSettings{
						Ports: nat.PortMap{
							nat.Port("80/tcp"): []nat.PortBinding{},
						},
						Networks: map[string]*networkData{
							"bridge": {
								Name: "bridge",
								Addr: "127.0.0.1",
							},
						},
					},
				},
				{
					ServiceName: "Test2",
					Name:        "Test",
					Labels: map[string]string{
						"traefik.http.routers.Router1.rule": "Host(`foo.com`)",
					},
					NetworkSettings: networkSettings{
						Ports: nat.PortMap{
							nat.Port("80/tcp"): []nat.PortBinding{},
						},
						Networks: map[string]*networkData{
							"bridge": {
								Name: "bridge",
								Addr: "127.0.0.2",
							},
						},
					},
				},
			},
			expected: &dynamic.Configuration{
				TCP: &dynamic.TCPConfiguration{
					Routers:           map[string]*dynamic.TCPRouter{},
					Middlewares:       map[string]*dynamic.TCPMiddleware{},
					Services:          map[string]*dynamic.TCPService{},
					ServersTransports: map[string]*dynamic.TCPServersTransport{},
				},
				UDP: &dynamic.UDPConfiguration{
					Routers:  map[string]*dynamic.UDPRouter{},
					Services: map[string]*dynamic.UDPService{},
				},
				HTTP: &dynamic.HTTPConfiguration{
					Routers:     map[string]*dynamic.Router{},
					Middlewares: map[string]*dynamic.Middleware{},
					Services: map[string]*dynamic.Service{
						"Test": {
							LoadBalancer: &dynamic.ServersLoadBalancer{
								Servers: []dynamic.Server{
									{
										URL: "http://127.0.0.1:80",
									},
								},
								PassHostHeader: Bool(true),
								ResponseForwarding: &dynamic.ResponseForwarding{
									FlushInterval: ptypes.Duration(100 * time.Millisecond),
								},
							},
						},
						"Test2": {
							LoadBalancer: &dynamic.ServersLoadBalancer{
								Servers: []dynamic.Server{
									{
										URL: "http://127.0.0.2:80",
									},
								},
								PassHostHeader: Bool(true),
								ResponseForwarding: &dynamic.ResponseForwarding{
									FlushInterval: ptypes.Duration(100 * time.Millisecond),
								},
							},
						},
					},
					ServersTransports: map[string]*dynamic.ServersTransport{},
				},
				TLS: &dynamic.TLSConfiguration{
					Stores: map[string]tls.Store{},
				},
			},
		},
		{
			desc: "one container with bad label",
			containers: []dockerData{
				{
					ServiceName: "Test",
					Name:        "Test",
					Labels: map[string]string{
						"traefik.wrong.label": "42",
					},
					NetworkSettings: networkSettings{
						Ports: nat.PortMap{
							nat.Port("80/tcp"): []nat.PortBinding{},
						},
						Networks: map[string]*networkData{
							"bridge": {
								Name: "bridge",
								Addr: "127.0.0.1",
							},
						},
					},
				},
			},
			expected: &dynamic.Configuration{
				TCP: &dynamic.TCPConfiguration{
					Routers:           map[string]*dynamic.TCPRouter{},
					Middlewares:       map[string]*dynamic.TCPMiddleware{},
					Services:          map[string]*dynamic.TCPService{},
					ServersTransports: map[string]*dynamic.TCPServersTransport{},
				},
				UDP: &dynamic.UDPConfiguration{
					Routers:  map[string]*dynamic.UDPRouter{},
					Services: map[string]*dynamic.UDPService{},
				},
				HTTP: &dynamic.HTTPConfiguration{
					Routers: map[string]*dynamic.Router{
						"Test": {
							Service:     "Test",
							Rule:        "Host(`Test.traefik.wtf`)",
							DefaultRule: true,
						},
					},
					Middlewares: map[string]*dynamic.Middleware{},
					Services: map[string]*dynamic.Service{
						"Test": {
							LoadBalancer: &dynamic.ServersLoadBalancer{
								Servers: []dynamic.Server{
									{
										URL: "http://127.0.0.1:80",
									},
								},
								PassHostHeader: Bool(true),
								ResponseForwarding: &dynamic.ResponseForwarding{
									FlushInterval: ptypes.Duration(100 * time.Millisecond),
								},
							},
						},
					},
					ServersTransports: map[string]*dynamic.ServersTransport{},
				},
				TLS: &dynamic.TLSConfiguration{
					Stores: map[string]tls.Store{},
				},
			},
		},
		{
			desc: "one container with label port",
			containers: []dockerData{
				{
					ServiceName: "Test",
					Name:        "Test",
					Labels: map[string]string{
						"traefik.http.services.Service1.LoadBalancer.server.scheme": "h2c",
						"traefik.http.services.Service1.LoadBalancer.server.port":   "8080",
					},
					NetworkSettings: networkSettings{
						Ports: nat.PortMap{
							nat.Port("80/tcp"): []nat.PortBinding{},
						},
						Networks: map[string]*networkData{
							"bridge": {
								Name: "bridge",
								Addr: "127.0.0.1",
							},
						},
					},
				},
			},
			expected: &dynamic.Configuration{
				TCP: &dynamic.TCPConfiguration{
					Routers:           map[string]*dynamic.TCPRouter{},
					Middlewares:       map[string]*dynamic.TCPMiddleware{},
					Services:          map[string]*dynamic.TCPService{},
					ServersTransports: map[string]*dynamic.TCPServersTransport{},
				},
				UDP: &dynamic.UDPConfiguration{
					Routers:  map[string]*dynamic.UDPRouter{},
					Services: map[string]*dynamic.UDPService{},
				},
				HTTP: &dynamic.HTTPConfiguration{
					Routers: map[string]*dynamic.Router{
						"Test": {
							Service:     "Service1",
							Rule:        "Host(`Test.traefik.wtf`)",
							DefaultRule: true,
						},
					},
					Middlewares: map[string]*dynamic.Middleware{},
					Services: map[string]*dynamic.Service{
						"Service1": {
							LoadBalancer: &dynamic.ServersLoadBalancer{
								Servers: []dynamic.Server{
									{
										URL: "h2c://127.0.0.1:8080",
									},
								},
								PassHostHeader: Bool(true),
								ResponseForwarding: &dynamic.ResponseForwarding{
									FlushInterval: ptypes.Duration(100 * time.Millisecond),
								},
							},
						},
					},
					ServersTransports: map[string]*dynamic.ServersTransport{},
				},
				TLS: &dynamic.TLSConfiguration{
					Stores: map[string]tls.Store{},
				},
			},
		},
		{
			desc: "one container with label port on two services",
			containers: []dockerData{
				{
					ServiceName: "Test",
					Name:        "Test",
					Labels: map[string]string{
						"traefik.http.services.Service1.LoadBalancer.server.port": "",
						"traefik.http.services.Service2.LoadBalancer.server.port": "8080",
					},
					NetworkSettings: networkSettings{
						Ports: nat.PortMap{
							nat.Port("80/tcp"): []nat.PortBinding{},
						},
						Networks: map[string]*networkData{
							"bridge": {
								Name: "bridge",
								Addr: "127.0.0.1",
							},
						},
					},
				},
			},
			expected: &dynamic.Configuration{
				TCP: &dynamic.TCPConfiguration{
					Routers:           map[string]*dynamic.TCPRouter{},
					Middlewares:       map[string]*dynamic.TCPMiddleware{},
					Services:          map[string]*dynamic.TCPService{},
					ServersTransports: map[string]*dynamic.TCPServersTransport{},
				},
				UDP: &dynamic.UDPConfiguration{
					Routers:  map[string]*dynamic.UDPRouter{},
					Services: map[string]*dynamic.UDPService{},
				},
				HTTP: &dynamic.HTTPConfiguration{
					Routers:     map[string]*dynamic.Router{},
					Middlewares: map[string]*dynamic.Middleware{},
					Services: map[string]*dynamic.Service{
						"Service1": {
							LoadBalancer: &dynamic.ServersLoadBalancer{
								Servers: []dynamic.Server{
									{
										URL: "http://127.0.0.1:80",
									},
								},
								PassHostHeader: Bool(true),
								ResponseForwarding: &dynamic.ResponseForwarding{
									FlushInterval: ptypes.Duration(100 * time.Millisecond),
								},
							},
						},
						"Service2": {
							LoadBalancer: &dynamic.ServersLoadBalancer{
								Servers: []dynamic.Server{
									{
										URL: "http://127.0.0.1:8080",
									},
								},
								PassHostHeader: Bool(true),
								ResponseForwarding: &dynamic.ResponseForwarding{
									FlushInterval: ptypes.Duration(100 * time.Millisecond),
								},
							},
						},
					},
					ServersTransports: map[string]*dynamic.ServersTransport{},
				},
				TLS: &dynamic.TLSConfiguration{
					Stores: map[string]tls.Store{},
				},
			},
		},
		{
			desc: "one container without port",
			containers: []dockerData{
				{
					ServiceName: "Test",
					Name:        "Test",
					Labels:      map[string]string{},
					NetworkSettings: networkSettings{
						Ports: nat.PortMap{},
						Networks: map[string]*networkData{
							"bridge": {
								Name: "bridge",
								Addr: "127.0.0.1",
							},
						},
					},
				},
			},
			expected: &dynamic.Configuration{
				TCP: &dynamic.TCPConfiguration{
					Routers:           map[string]*dynamic.TCPRouter{},
					Middlewares:       map[string]*dynamic.TCPMiddleware{},
					Services:          map[string]*dynamic.TCPService{},
					ServersTransports: map[string]*dynamic.TCPServersTransport{},
				},
				UDP: &dynamic.UDPConfiguration{
					Routers:  map[string]*dynamic.UDPRouter{},
					Services: map[string]*dynamic.UDPService{},
				},
				HTTP: &dynamic.HTTPConfiguration{
					Routers:           map[string]*dynamic.Router{},
					Middlewares:       map[string]*dynamic.Middleware{},
					Services:          map[string]*dynamic.Service{},
					ServersTransports: map[string]*dynamic.ServersTransport{},
				},
				TLS: &dynamic.TLSConfiguration{
					Stores: map[string]tls.Store{},
				},
			},
		},
		{
			desc: "one container without port with middleware",
			containers: []dockerData{
				{
					ServiceName: "Test",
					Name:        "Test",
					Labels: map[string]string{
						"traefik.http.middlewares.Middleware1.inflightreq.amount": "42",
					},
					NetworkSettings: networkSettings{
						Ports: nat.PortMap{},
						Networks: map[string]*networkData{
							"bridge": {
								Name: "bridge",
								Addr: "127.0.0.1",
							},
						},
					},
				},
			},
			expected: &dynamic.Configuration{
				TCP: &dynamic.TCPConfiguration{
					Routers:           map[string]*dynamic.TCPRouter{},
					Middlewares:       map[string]*dynamic.TCPMiddleware{},
					Services:          map[string]*dynamic.TCPService{},
					ServersTransports: map[string]*dynamic.TCPServersTransport{},
				},
				UDP: &dynamic.UDPConfiguration{
					Routers:  map[string]*dynamic.UDPRouter{},
					Services: map[string]*dynamic.UDPService{},
				},
				HTTP: &dynamic.HTTPConfiguration{
					Routers:           map[string]*dynamic.Router{},
					Middlewares:       map[string]*dynamic.Middleware{},
					Services:          map[string]*dynamic.Service{},
					ServersTransports: map[string]*dynamic.ServersTransport{},
				},
				TLS: &dynamic.TLSConfiguration{
					Stores: map[string]tls.Store{},
				},
			},
		},
		{
			desc: "one container with traefik.enable false",
			containers: []dockerData{
				{
					ServiceName: "Test",
					Name:        "Test",
					Labels: map[string]string{
						"traefik.enable": "false",
					},
					NetworkSettings: networkSettings{
						Ports: nat.PortMap{
							nat.Port("80/tcp"): []nat.PortBinding{},
						},
						Networks: map[string]*networkData{
							"bridge": {
								Name: "bridge",
								Addr: "127.0.0.1",
							},
						},
					},
				},
			},
			expected: &dynamic.Configuration{
				TCP: &dynamic.TCPConfiguration{
					Routers:           map[string]*dynamic.TCPRouter{},
					Middlewares:       map[string]*dynamic.TCPMiddleware{},
					Services:          map[string]*dynamic.TCPService{},
					ServersTransports: map[string]*dynamic.TCPServersTransport{},
				},
				UDP: &dynamic.UDPConfiguration{
					Routers:  map[string]*dynamic.UDPRouter{},
					Services: map[string]*dynamic.UDPService{},
				},
				HTTP: &dynamic.HTTPConfiguration{
					Routers:           map[string]*dynamic.Router{},
					Middlewares:       map[string]*dynamic.Middleware{},
					Services:          map[string]*dynamic.Service{},
					ServersTransports: map[string]*dynamic.ServersTransport{},
				},
				TLS: &dynamic.TLSConfiguration{
					Stores: map[string]tls.Store{},
				},
			},
		},
		{
			desc: "one unhealthy HTTP container",
			containers: []dockerData{
				{
					ServiceName: "Test",
					Name:        "Test",
					Health:      docker.Unhealthy,
				},
			},
			expected: &dynamic.Configuration{
				TCP: &dynamic.TCPConfiguration{
					Routers:           map[string]*dynamic.TCPRouter{},
					Middlewares:       map[string]*dynamic.TCPMiddleware{},
					Services:          map[string]*dynamic.TCPService{},
					ServersTransports: map[string]*dynamic.TCPServersTransport{},
				},
				UDP: &dynamic.UDPConfiguration{
					Routers:  map[string]*dynamic.UDPRouter{},
					Services: map[string]*dynamic.UDPService{},
				},
				HTTP: &dynamic.HTTPConfiguration{
					Routers:           map[string]*dynamic.Router{},
					Middlewares:       map[string]*dynamic.Middleware{},
					Services:          map[string]*dynamic.Service{},
					ServersTransports: map[string]*dynamic.ServersTransport{},
				},
				TLS: &dynamic.TLSConfiguration{
					Stores: map[string]tls.Store{},
				},
			},
		},
		{
			desc:               "one unhealthy HTTP container with allowEmptyServices",
			allowEmptyServices: true,
			containers: []dockerData{
				{
					ServiceName: "Test",
					Name:        "Test",
					Health:      docker.Unhealthy,
				},
			},
			expected: &dynamic.Configuration{
				TCP: &dynamic.TCPConfiguration{
					Routers:           map[string]*dynamic.TCPRouter{},
					Middlewares:       map[string]*dynamic.TCPMiddleware{},
					Services:          map[string]*dynamic.TCPService{},
					ServersTransports: map[string]*dynamic.TCPServersTransport{},
				},
				UDP: &dynamic.UDPConfiguration{
					Routers:  map[string]*dynamic.UDPRouter{},
					Services: map[string]*dynamic.UDPService{},
				},
				HTTP: &dynamic.HTTPConfiguration{
					Routers: map[string]*dynamic.Router{
						"Test": {
							Service:     "Test",
							Rule:        "Host(`Test.traefik.wtf`)",
							DefaultRule: true,
						},
					},
					Middlewares: map[string]*dynamic.Middleware{},
					Services: map[string]*dynamic.Service{
						"Test": {
							LoadBalancer: &dynamic.ServersLoadBalancer{
								PassHostHeader: Bool(true),
								ResponseForwarding: &dynamic.ResponseForwarding{
									FlushInterval: ptypes.Duration(100 * time.Millisecond),
								},
							},
						},
					},
					ServersTransports: map[string]*dynamic.ServersTransport{},
				},
				TLS: &dynamic.TLSConfiguration{
					Stores: map[string]tls.Store{},
				},
			},
		},
		{
			desc: "one unhealthy TCP container",
			containers: []dockerData{
				{
					ServiceName: "Test",
					Name:        "Test",
					Health:      docker.Unhealthy,
					Labels: map[string]string{
						"traefik.tcp.routers.foo.rule": "HostSNI(`foo.bar`)",
					},
				},
			},
			expected: &dynamic.Configuration{
				TCP: &dynamic.TCPConfiguration{
					Routers:           map[string]*dynamic.TCPRouter{},
					Middlewares:       map[string]*dynamic.TCPMiddleware{},
					Services:          map[string]*dynamic.TCPService{},
					ServersTransports: map[string]*dynamic.TCPServersTransport{},
				},
				UDP: &dynamic.UDPConfiguration{
					Routers:  map[string]*dynamic.UDPRouter{},
					Services: map[string]*dynamic.UDPService{},
				},
				HTTP: &dynamic.HTTPConfiguration{
					Routers:           map[string]*dynamic.Router{},
					Middlewares:       map[string]*dynamic.Middleware{},
					Services:          map[string]*dynamic.Service{},
					ServersTransports: map[string]*dynamic.ServersTransport{},
				},
				TLS: &dynamic.TLSConfiguration{
					Stores: map[string]tls.Store{},
				},
			},
		},
		{
			desc:               "one unhealthy TCP container with allowEmptyServices",
			allowEmptyServices: true,
			containers: []dockerData{
				{
					ServiceName: "Test",
					Name:        "Test",
					Health:      docker.Unhealthy,
					Labels: map[string]string{
						"traefik.tcp.routers.foo.rule": "HostSNI(`foo.bar`)",
					},
				},
			},
			expected: &dynamic.Configuration{
				TCP: &dynamic.TCPConfiguration{
					Routers: map[string]*dynamic.TCPRouter{
						"foo": {
							Service: "Test",
							Rule:    "HostSNI(`foo.bar`)",
						},
					},
					Middlewares: map[string]*dynamic.TCPMiddleware{},
					Services: map[string]*dynamic.TCPService{
						"Test": {
							LoadBalancer: &dynamic.TCPServersLoadBalancer{},
						},
					},
					ServersTransports: map[string]*dynamic.TCPServersTransport{},
				},
				UDP: &dynamic.UDPConfiguration{
					Routers:  map[string]*dynamic.UDPRouter{},
					Services: map[string]*dynamic.UDPService{},
				},
				HTTP: &dynamic.HTTPConfiguration{
					Routers:           map[string]*dynamic.Router{},
					Middlewares:       map[string]*dynamic.Middleware{},
					Services:          map[string]*dynamic.Service{},
					ServersTransports: map[string]*dynamic.ServersTransport{},
				},
				TLS: &dynamic.TLSConfiguration{
					Stores: map[string]tls.Store{},
				},
			},
		},
		{
			desc: "one unhealthy UDP container",
			containers: []dockerData{
				{
					ServiceName: "Test",
					Name:        "Test",
					Health:      docker.Unhealthy,
					Labels: map[string]string{
						"traefik.udp.routers.foo": "true",
					},
				},
			},
			expected: &dynamic.Configuration{
				TCP: &dynamic.TCPConfiguration{
					Routers:           map[string]*dynamic.TCPRouter{},
					Middlewares:       map[string]*dynamic.TCPMiddleware{},
					Services:          map[string]*dynamic.TCPService{},
					ServersTransports: map[string]*dynamic.TCPServersTransport{},
				},
				UDP: &dynamic.UDPConfiguration{
					Routers:  map[string]*dynamic.UDPRouter{},
					Services: map[string]*dynamic.UDPService{},
				},
				HTTP: &dynamic.HTTPConfiguration{
					Routers:           map[string]*dynamic.Router{},
					Middlewares:       map[string]*dynamic.Middleware{},
					Services:          map[string]*dynamic.Service{},
					ServersTransports: map[string]*dynamic.ServersTransport{},
				},
				TLS: &dynamic.TLSConfiguration{
					Stores: map[string]tls.Store{},
				},
			},
		},
		{
			desc:               "one unhealthy UDP container with allowEmptyServices",
			allowEmptyServices: true,
			containers: []dockerData{
				{
					ServiceName: "Test",
					Name:        "Test",
					Labels: map[string]string{
						"traefik.udp.routers.foo": "true",
					},
					Health: docker.Unhealthy,
				},
			},
			expected: &dynamic.Configuration{
				TCP: &dynamic.TCPConfiguration{
					Routers:           map[string]*dynamic.TCPRouter{},
					Middlewares:       map[string]*dynamic.TCPMiddleware{},
					Services:          map[string]*dynamic.TCPService{},
					ServersTransports: map[string]*dynamic.TCPServersTransport{},
				},
				UDP: &dynamic.UDPConfiguration{
					Routers: map[string]*dynamic.UDPRouter{
						"foo": {
							Service: "Test",
						},
					},
					Services: map[string]*dynamic.UDPService{
						"Test": {
							LoadBalancer: &dynamic.UDPServersLoadBalancer{},
						},
					},
				},
				HTTP: &dynamic.HTTPConfiguration{
					Routers:           map[string]*dynamic.Router{},
					Middlewares:       map[string]*dynamic.Middleware{},
					Services:          map[string]*dynamic.Service{},
					ServersTransports: map[string]*dynamic.ServersTransport{},
				},
				TLS: &dynamic.TLSConfiguration{
					Stores: map[string]tls.Store{},
				},
			},
		},
		{
			desc: "one container with non matching constraints",
			containers: []dockerData{
				{
					ServiceName: "Test",
					Name:        "Test",
					Labels: map[string]string{
						"traefik.tags": "foo",
					},
					NetworkSettings: networkSettings{
						Ports: nat.PortMap{
							nat.Port("80/tcp"): []nat.PortBinding{},
						},
						Networks: map[string]*networkData{
							"bridge": {
								Name: "bridge",
								Addr: "127.0.0.1",
							},
						},
					},
				},
			},
			constraints: `Label("traefik.tags", "bar")`,
			expected: &dynamic.Configuration{
				TCP: &dynamic.TCPConfiguration{
					Routers:           map[string]*dynamic.TCPRouter{},
					Middlewares:       map[string]*dynamic.TCPMiddleware{},
					Services:          map[string]*dynamic.TCPService{},
					ServersTransports: map[string]*dynamic.TCPServersTransport{},
				},
				UDP: &dynamic.UDPConfiguration{
					Routers:  map[string]*dynamic.UDPRouter{},
					Services: map[string]*dynamic.UDPService{},
				},
				HTTP: &dynamic.HTTPConfiguration{
					Routers:           map[string]*dynamic.Router{},
					Middlewares:       map[string]*dynamic.Middleware{},
					Services:          map[string]*dynamic.Service{},
					ServersTransports: map[string]*dynamic.ServersTransport{},
				},
				TLS: &dynamic.TLSConfiguration{
					Stores: map[string]tls.Store{},
				},
			},
		},
		{
			desc: "one container with matching constraints",
			containers: []dockerData{
				{
					ServiceName: "Test",
					Name:        "Test",
					Labels: map[string]string{
						"traefik.tags": "foo",
					},
					NetworkSettings: networkSettings{
						Ports: nat.PortMap{
							nat.Port("80/tcp"): []nat.PortBinding{},
						},
						Networks: map[string]*networkData{
							"bridge": {
								Name: "bridge",
								Addr: "127.0.0.1",
							},
						},
					},
				},
			},
			constraints: `Label("traefik.tags", "foo")`,
			expected: &dynamic.Configuration{
				TCP: &dynamic.TCPConfiguration{
					Routers:           map[string]*dynamic.TCPRouter{},
					Middlewares:       map[string]*dynamic.TCPMiddleware{},
					Services:          map[string]*dynamic.TCPService{},
					ServersTransports: map[string]*dynamic.TCPServersTransport{},
				},
				UDP: &dynamic.UDPConfiguration{
					Routers:  map[string]*dynamic.UDPRouter{},
					Services: map[string]*dynamic.UDPService{},
				},
				HTTP: &dynamic.HTTPConfiguration{
					Routers: map[string]*dynamic.Router{
						"Test": {
							Service:     "Test",
							Rule:        "Host(`Test.traefik.wtf`)",
							DefaultRule: true,
						},
					},
					Middlewares: map[string]*dynamic.Middleware{},
					Services: map[string]*dynamic.Service{
						"Test": {
							LoadBalancer: &dynamic.ServersLoadBalancer{
								Servers: []dynamic.Server{
									{
										URL: "http://127.0.0.1:80",
									},
								},
								PassHostHeader: Bool(true),
								ResponseForwarding: &dynamic.ResponseForwarding{
									FlushInterval: ptypes.Duration(100 * time.Millisecond),
								},
							},
						},
					},
					ServersTransports: map[string]*dynamic.ServersTransport{},
				},
				TLS: &dynamic.TLSConfiguration{
					Stores: map[string]tls.Store{},
				},
			},
		},
		{
			desc: "Middlewares used in router",
			containers: []dockerData{
				{
					ServiceName: "Test",
					Name:        "Test",
					Labels: map[string]string{
						"traefik.http.middlewares.Middleware1.basicauth.users": "test:$apr1$H6uskkkW$IgXLP6ewTrSuBkTrqE8wj/,test2:$apr1$d9hr9HBB$4HxwgUir3HP4EsggP/QNo0",
						"traefik.http.routers.Test.middlewares":                "Middleware1",
					},
					NetworkSettings: networkSettings{
						Ports: nat.PortMap{
							nat.Port("80/tcp"): []nat.PortBinding{},
						},
						Networks: map[string]*networkData{
							"bridge": {
								Name: "bridge",
								Addr: "127.0.0.1",
							},
						},
					},
				},
			},
			expected: &dynamic.Configuration{
				TCP: &dynamic.TCPConfiguration{
					Routers:           map[string]*dynamic.TCPRouter{},
					Middlewares:       map[string]*dynamic.TCPMiddleware{},
					Services:          map[string]*dynamic.TCPService{},
					ServersTransports: map[string]*dynamic.TCPServersTransport{},
				},
				UDP: &dynamic.UDPConfiguration{
					Routers:  map[string]*dynamic.UDPRouter{},
					Services: map[string]*dynamic.UDPService{},
				},
				HTTP: &dynamic.HTTPConfiguration{
					Routers: map[string]*dynamic.Router{
						"Test": {
							Service:     "Test",
							Rule:        "Host(`Test.traefik.wtf`)",
							Middlewares: []string{"Middleware1"},
							DefaultRule: true,
						},
					},
					Middlewares: map[string]*dynamic.Middleware{
						"Middleware1": {
							BasicAuth: &dynamic.BasicAuth{
								Users: []string{
									"test:$apr1$H6uskkkW$IgXLP6ewTrSuBkTrqE8wj/",
									"test2:$apr1$d9hr9HBB$4HxwgUir3HP4EsggP/QNo0",
								},
							},
						},
					},
					Services: map[string]*dynamic.Service{
						"Test": {
							LoadBalancer: &dynamic.ServersLoadBalancer{
								Servers: []dynamic.Server{
									{
										URL: "http://127.0.0.1:80",
									},
								},
								PassHostHeader: Bool(true),
								ResponseForwarding: &dynamic.ResponseForwarding{
									FlushInterval: ptypes.Duration(100 * time.Millisecond),
								},
							},
						},
					},
					ServersTransports: map[string]*dynamic.ServersTransport{},
				},
				TLS: &dynamic.TLSConfiguration{
					Stores: map[string]tls.Store{},
				},
			},
		},
		{
			desc: "Middlewares used in TCP router",
			containers: []dockerData{
				{
					ServiceName: "Test",
					Name:        "Test",
					Labels: map[string]string{
						"traefik.tcp.routers.Test.rule":                               "HostSNI(`foo.bar`)",
						"traefik.tcp.middlewares.Middleware1.ipallowlist.sourcerange": "foobar, fiibar",
						"traefik.tcp.routers.Test.middlewares":                        "Middleware1",
					},
					NetworkSettings: networkSettings{
						Ports: nat.PortMap{
							nat.Port("80/tcp"): []nat.PortBinding{},
						},
						Networks: map[string]*networkData{
							"bridge": {
								Name: "bridge",
								Addr: "127.0.0.1",
							},
						},
					},
				},
			},
			expected: &dynamic.Configuration{
				TCP: &dynamic.TCPConfiguration{
					Routers: map[string]*dynamic.TCPRouter{
						"Test": {
							Service:     "Test",
							Rule:        "HostSNI(`foo.bar`)",
							Middlewares: []string{"Middleware1"},
						},
					},
					Middlewares: map[string]*dynamic.TCPMiddleware{
						"Middleware1": {
							IPAllowList: &dynamic.TCPIPAllowList{
								SourceRange: []string{"foobar", "fiibar"},
							},
						},
					},
					Services: map[string]*dynamic.TCPService{
						"Test": {
							LoadBalancer: &dynamic.TCPServersLoadBalancer{
								Servers: []dynamic.TCPServer{
									{
										Address: "127.0.0.1:80",
									},
								},
							},
						},
					},
					ServersTransports: map[string]*dynamic.TCPServersTransport{},
				},
				UDP: &dynamic.UDPConfiguration{
					Routers:  map[string]*dynamic.UDPRouter{},
					Services: map[string]*dynamic.UDPService{},
				},
				HTTP: &dynamic.HTTPConfiguration{
					Routers:           map[string]*dynamic.Router{},
					Middlewares:       map[string]*dynamic.Middleware{},
					Services:          map[string]*dynamic.Service{},
					ServersTransports: map[string]*dynamic.ServersTransport{},
				},
				TLS: &dynamic.TLSConfiguration{
					Stores: map[string]tls.Store{},
				},
			},
		},
		{
			desc: "tcp with label",
			containers: []dockerData{
				{
					ServiceName: "Test",
					Name:        "Test",
					Labels: map[string]string{
						"traefik.tcp.routers.foo.rule": "HostSNI(`foo.bar`)",
						"traefik.tcp.routers.foo.tls":  "true",
					},
					NetworkSettings: networkSettings{
						Ports: nat.PortMap{
							nat.Port("80/tcp"): []nat.PortBinding{},
						},
						Networks: map[string]*networkData{
							"bridge": {
								Name: "bridge",
								Addr: "127.0.0.1",
							},
						},
					},
				},
			},
			expected: &dynamic.Configuration{
				TCP: &dynamic.TCPConfiguration{
					Routers: map[string]*dynamic.TCPRouter{
						"foo": {
							Service: "Test",
							Rule:    "HostSNI(`foo.bar`)",
							TLS:     &dynamic.RouterTCPTLSConfig{},
						},
					},
					Middlewares: map[string]*dynamic.TCPMiddleware{},
					Services: map[string]*dynamic.TCPService{
						"Test": {
							LoadBalancer: &dynamic.TCPServersLoadBalancer{
								Servers: []dynamic.TCPServer{
									{
										Address: "127.0.0.1:80",
									},
								},
							},
						},
					},
					ServersTransports: map[string]*dynamic.TCPServersTransport{},
				},
				UDP: &dynamic.UDPConfiguration{
					Routers:  map[string]*dynamic.UDPRouter{},
					Services: map[string]*dynamic.UDPService{},
				},
				HTTP: &dynamic.HTTPConfiguration{
					Routers:           map[string]*dynamic.Router{},
					Middlewares:       map[string]*dynamic.Middleware{},
					Services:          map[string]*dynamic.Service{},
					ServersTransports: map[string]*dynamic.ServersTransport{},
				},
				TLS: &dynamic.TLSConfiguration{
					Stores: map[string]tls.Store{},
				},
			},
		},
		{
			desc: "udp with label",
			containers: []dockerData{
				{
					ServiceName: "Test",
					Name:        "Test",
					Labels: map[string]string{
						"traefik.udp.routers.foo.entrypoints": "mydns",
					},
					NetworkSettings: networkSettings{
						Ports: nat.PortMap{
							nat.Port("80/tcp"): []nat.PortBinding{},
						},
						Networks: map[string]*networkData{
							"bridge": {
								Name: "bridge",
								Addr: "127.0.0.1",
							},
						},
					},
				},
			},
			expected: &dynamic.Configuration{
				UDP: &dynamic.UDPConfiguration{
					Routers: map[string]*dynamic.UDPRouter{
						"foo": {
							Service:     "Test",
							EntryPoints: []string{"mydns"},
						},
					},
					Services: map[string]*dynamic.UDPService{
						"Test": {
							LoadBalancer: &dynamic.UDPServersLoadBalancer{
								Servers: []dynamic.UDPServer{
									{
										Address: "127.0.0.1:80",
									},
								},
							},
						},
					},
				},
				TCP: &dynamic.TCPConfiguration{
					Routers:           map[string]*dynamic.TCPRouter{},
					Middlewares:       map[string]*dynamic.TCPMiddleware{},
					Services:          map[string]*dynamic.TCPService{},
					ServersTransports: map[string]*dynamic.TCPServersTransport{},
				},
				HTTP: &dynamic.HTTPConfiguration{
					Routers:           map[string]*dynamic.Router{},
					Middlewares:       map[string]*dynamic.Middleware{},
					Services:          map[string]*dynamic.Service{},
					ServersTransports: map[string]*dynamic.ServersTransport{},
				},
				TLS: &dynamic.TLSConfiguration{
					Stores: map[string]tls.Store{},
				},
			},
		},
		{
			desc: "tcp with label without rule",
			containers: []dockerData{
				{
					ServiceName: "Test",
					Name:        "Test",
					Labels: map[string]string{
						"traefik.tcp.routers.foo.tls": "true",
					},
					NetworkSettings: networkSettings{
						Ports: nat.PortMap{
							nat.Port("80/tcp"): []nat.PortBinding{},
						},
						Networks: map[string]*networkData{
							"bridge": {
								Name: "bridge",
								Addr: "127.0.0.1",
							},
						},
					},
				},
			},
			expected: &dynamic.Configuration{
				TCP: &dynamic.TCPConfiguration{
					Routers:     map[string]*dynamic.TCPRouter{},
					Middlewares: map[string]*dynamic.TCPMiddleware{},
					Services: map[string]*dynamic.TCPService{
						"Test": {
							LoadBalancer: &dynamic.TCPServersLoadBalancer{
								Servers: []dynamic.TCPServer{
									{
										Address: "127.0.0.1:80",
									},
								},
							},
						},
					},
					ServersTransports: map[string]*dynamic.TCPServersTransport{},
				},
				UDP: &dynamic.UDPConfiguration{
					Routers:  map[string]*dynamic.UDPRouter{},
					Services: map[string]*dynamic.UDPService{},
				},
				HTTP: &dynamic.HTTPConfiguration{
					Routers:           map[string]*dynamic.Router{},
					Middlewares:       map[string]*dynamic.Middleware{},
					Services:          map[string]*dynamic.Service{},
					ServersTransports: map[string]*dynamic.ServersTransport{},
				},
				TLS: &dynamic.TLSConfiguration{
					Stores: map[string]tls.Store{},
				},
			},
		},
		{
			desc: "tcp with label and port",
			containers: []dockerData{
				{
					ServiceName: "Test",
					Name:        "Test",
					Labels: map[string]string{
						"traefik.tcp.routers.foo.rule":                      "HostSNI(`foo.bar`)",
						"traefik.tcp.routers.foo.tls.options":               "foo",
						"traefik.tcp.services.foo.loadbalancer.server.port": "8080",
					},
					NetworkSettings: networkSettings{
						Ports: nat.PortMap{
							nat.Port("80/tcp"): []nat.PortBinding{},
						},
						Networks: map[string]*networkData{
							"bridge": {
								Name: "bridge",
								Addr: "127.0.0.1",
							},
						},
					},
				},
			},
			expected: &dynamic.Configuration{
				TCP: &dynamic.TCPConfiguration{
					Routers: map[string]*dynamic.TCPRouter{
						"foo": {
							Service: "foo",
							Rule:    "HostSNI(`foo.bar`)",
							TLS: &dynamic.RouterTCPTLSConfig{
								Options: "foo",
							},
						},
					},
					Middlewares: map[string]*dynamic.TCPMiddleware{},
					Services: map[string]*dynamic.TCPService{
						"foo": {
							LoadBalancer: &dynamic.TCPServersLoadBalancer{
								Servers: []dynamic.TCPServer{
									{
										Address: "127.0.0.1:8080",
									},
								},
							},
						},
					},
					ServersTransports: map[string]*dynamic.TCPServersTransport{},
				},
				UDP: &dynamic.UDPConfiguration{
					Routers:  map[string]*dynamic.UDPRouter{},
					Services: map[string]*dynamic.UDPService{},
				},
				HTTP: &dynamic.HTTPConfiguration{
					Routers:           map[string]*dynamic.Router{},
					Middlewares:       map[string]*dynamic.Middleware{},
					Services:          map[string]*dynamic.Service{},
					ServersTransports: map[string]*dynamic.ServersTransport{},
				},
				TLS: &dynamic.TLSConfiguration{
					Stores: map[string]tls.Store{},
				},
			},
		},
		{
			desc: "udp with label and port",
			containers: []dockerData{
				{
					ServiceName: "Test",
					Name:        "Test",
					Labels: map[string]string{
						"traefik.udp.routers.foo.entrypoints":               "mydns",
						"traefik.udp.services.foo.loadbalancer.server.port": "8080",
					},
					NetworkSettings: networkSettings{
						Ports: nat.PortMap{
							nat.Port("80/tcp"): []nat.PortBinding{},
						},
						Networks: map[string]*networkData{
							"bridge": {
								Name: "bridge",
								Addr: "127.0.0.1",
							},
						},
					},
				},
			},
			expected: &dynamic.Configuration{
				UDP: &dynamic.UDPConfiguration{
					Routers: map[string]*dynamic.UDPRouter{
						"foo": {
							Service:     "foo",
							EntryPoints: []string{"mydns"},
						},
					},
					Services: map[string]*dynamic.UDPService{
						"foo": {
							LoadBalancer: &dynamic.UDPServersLoadBalancer{
								Servers: []dynamic.UDPServer{
									{
										Address: "127.0.0.1:8080",
									},
								},
							},
						},
					},
				},
				TCP: &dynamic.TCPConfiguration{
					Routers:           map[string]*dynamic.TCPRouter{},
					Middlewares:       map[string]*dynamic.TCPMiddleware{},
					Services:          map[string]*dynamic.TCPService{},
					ServersTransports: map[string]*dynamic.TCPServersTransport{},
				},
				HTTP: &dynamic.HTTPConfiguration{
					Routers:           map[string]*dynamic.Router{},
					Middlewares:       map[string]*dynamic.Middleware{},
					Services:          map[string]*dynamic.Service{},
					ServersTransports: map[string]*dynamic.ServersTransport{},
				},
				TLS: &dynamic.TLSConfiguration{
					Stores: map[string]tls.Store{},
				},
			},
		},
		{
			desc: "udp with label and port and http service",
			containers: []dockerData{
				{
					ServiceName: "Test",
					Name:        "Test",
					Labels: map[string]string{
						"traefik.udp.routers.foo.entrypoints":                        "mydns",
						"traefik.udp.services.foo.loadbalancer.server.port":          "8080",
						"traefik.http.services.Service1.loadbalancer.passhostheader": "true",
					},
					NetworkSettings: networkSettings{
						Ports: nat.PortMap{
							nat.Port("80/tcp"): []nat.PortBinding{},
						},
						Networks: map[string]*networkData{
							"bridge": {
								Name: "bridge",
								Addr: "127.0.0.1",
							},
						},
					},
				},
				{
					ID:          "2",
					ServiceName: "Test",
					Name:        "Test",
					Labels: map[string]string{
						"traefik.udp.routers.foo.entrypoints":                        "mydns",
						"traefik.udp.services.foo.loadbalancer.server.port":          "8080",
						"traefik.http.services.Service1.loadbalancer.passhostheader": "true",
					},
					NetworkSettings: networkSettings{
						Ports: nat.PortMap{
							nat.Port("80/tcp"): []nat.PortBinding{},
						},
						Networks: map[string]*networkData{
							"bridge": {
								Name: "bridge",
								Addr: "127.0.0.2",
							},
						},
					},
				},
			},
			expected: &dynamic.Configuration{
				UDP: &dynamic.UDPConfiguration{
					Routers: map[string]*dynamic.UDPRouter{
						"foo": {
							Service:     "foo",
							EntryPoints: []string{"mydns"},
						},
					},
					Services: map[string]*dynamic.UDPService{
						"foo": {
							LoadBalancer: &dynamic.UDPServersLoadBalancer{
								Servers: []dynamic.UDPServer{
									{
										Address: "127.0.0.1:8080",
									},
									{
										Address: "127.0.0.2:8080",
									},
								},
							},
						},
					},
				},
				TCP: &dynamic.TCPConfiguration{
					Routers:           map[string]*dynamic.TCPRouter{},
					Middlewares:       map[string]*dynamic.TCPMiddleware{},
					Services:          map[string]*dynamic.TCPService{},
					ServersTransports: map[string]*dynamic.TCPServersTransport{},
				},
				HTTP: &dynamic.HTTPConfiguration{
					Routers: map[string]*dynamic.Router{
						"Test": {
							Service:     "Service1",
							Rule:        "Host(`Test.traefik.wtf`)",
							DefaultRule: true,
						},
					},
					Middlewares: map[string]*dynamic.Middleware{},
					Services: map[string]*dynamic.Service{
						"Service1": {
							LoadBalancer: &dynamic.ServersLoadBalancer{
								Servers: []dynamic.Server{
									{
										URL: "http://127.0.0.1:80",
									},
									{
										URL: "http://127.0.0.2:80",
									},
								},
								PassHostHeader: Bool(true),
								ResponseForwarding: &dynamic.ResponseForwarding{
									FlushInterval: ptypes.Duration(100 * time.Millisecond),
								},
							},
						},
					},
					ServersTransports: map[string]*dynamic.ServersTransport{},
				},
				TLS: &dynamic.TLSConfiguration{
					Stores: map[string]tls.Store{},
				},
			},
		},
		{
			desc: "udp with label for tcp service",
			containers: []dockerData{
				{
					ServiceName: "Test",
					Name:        "Test",
					Labels: map[string]string{
						"traefik.udp.services.foo.loadbalancer.server.port": "8080",
					},
					NetworkSettings: networkSettings{
						Ports: nat.PortMap{
							nat.Port("80/tcp"): []nat.PortBinding{},
						},
						Networks: map[string]*networkData{
							"bridge": {
								Name: "bridge",
								Addr: "127.0.0.1",
							},
						},
					},
				},
			},
			expected: &dynamic.Configuration{
				UDP: &dynamic.UDPConfiguration{
					Routers: map[string]*dynamic.UDPRouter{},
					Services: map[string]*dynamic.UDPService{
						"foo": {
							LoadBalancer: &dynamic.UDPServersLoadBalancer{
								Servers: []dynamic.UDPServer{
									{
										Address: "127.0.0.1:8080",
									},
								},
							},
						},
					},
				},
				TCP: &dynamic.TCPConfiguration{
					Routers:           map[string]*dynamic.TCPRouter{},
					Middlewares:       map[string]*dynamic.TCPMiddleware{},
					Services:          map[string]*dynamic.TCPService{},
					ServersTransports: map[string]*dynamic.TCPServersTransport{},
				},
				HTTP: &dynamic.HTTPConfiguration{
					Routers:           map[string]*dynamic.Router{},
					Middlewares:       map[string]*dynamic.Middleware{},
					Services:          map[string]*dynamic.Service{},
					ServersTransports: map[string]*dynamic.ServersTransport{},
				},
				TLS: &dynamic.TLSConfiguration{
					Stores: map[string]tls.Store{},
				},
			},
		},
		{
			// TODO: replace or delete?
			desc: "tcp with label for tcp service, with termination delay",
			containers: []dockerData{
				{
					ServiceName: "Test",
					Name:        "Test",
					Labels: map[string]string{
						"traefik.tcp.services.foo.loadbalancer.server.port": "8080",
					},
					NetworkSettings: networkSettings{
						Ports: nat.PortMap{
							nat.Port("80/tcp"): []nat.PortBinding{},
						},
						Networks: map[string]*networkData{
							"bridge": {
								Name: "bridge",
								Addr: "127.0.0.1",
							},
						},
					},
				},
			},
			expected: &dynamic.Configuration{
				TCP: &dynamic.TCPConfiguration{
					Routers:     map[string]*dynamic.TCPRouter{},
					Middlewares: map[string]*dynamic.TCPMiddleware{},
					Services: map[string]*dynamic.TCPService{
						"foo": {
							LoadBalancer: &dynamic.TCPServersLoadBalancer{
								Servers: []dynamic.TCPServer{
									{
										Address: "127.0.0.1:8080",
									},
								},
							},
						},
					},
					ServersTransports: map[string]*dynamic.TCPServersTransport{},
				},
				UDP: &dynamic.UDPConfiguration{
					Routers:  map[string]*dynamic.UDPRouter{},
					Services: map[string]*dynamic.UDPService{},
				},
				HTTP: &dynamic.HTTPConfiguration{
					Routers:           map[string]*dynamic.Router{},
					Middlewares:       map[string]*dynamic.Middleware{},
					Services:          map[string]*dynamic.Service{},
					ServersTransports: map[string]*dynamic.ServersTransport{},
				},
				TLS: &dynamic.TLSConfiguration{
					Stores: map[string]tls.Store{},
				},
			},
		},
		{
			desc: "useBindPortIP with LblPort |	ExtIp:ExtPort:LblPort => ExtIp:ExtPort",
			containers: []dockerData{
				{
					ServiceName: "Test",
					Name:        "Test",
					Labels: map[string]string{
						"traefik.http.services.Test.loadbalancer.server.port": "80",
					},
					NetworkSettings: networkSettings{
						Ports: nat.PortMap{
							nat.Port("79/tcp"): []nat.PortBinding{{
								HostIP:   "192.168.0.1",
								HostPort: "8080",
							}},
							nat.Port("80/tcp"): []nat.PortBinding{{
								HostIP:   "192.168.0.1",
								HostPort: "8081",
							}},
						},
						Networks: map[string]*networkData{
							"bridge": {
								Name: "bridge",
								Addr: "127.0.0.1",
							},
						},
					},
				},
			},
			useBindPortIP: true,
			expected: &dynamic.Configuration{
				TCP: &dynamic.TCPConfiguration{
					Routers:           map[string]*dynamic.TCPRouter{},
					Middlewares:       map[string]*dynamic.TCPMiddleware{},
					Services:          map[string]*dynamic.TCPService{},
					ServersTransports: map[string]*dynamic.TCPServersTransport{},
				},
				UDP: &dynamic.UDPConfiguration{
					Routers:  map[string]*dynamic.UDPRouter{},
					Services: map[string]*dynamic.UDPService{},
				},
				HTTP: &dynamic.HTTPConfiguration{
					Routers: map[string]*dynamic.Router{
						"Test": {
							Service:     "Test",
							Rule:        "Host(`Test.traefik.wtf`)",
							DefaultRule: true,
						},
					},
					Middlewares: map[string]*dynamic.Middleware{},
					Services: map[string]*dynamic.Service{
						"Test": {
							LoadBalancer: &dynamic.ServersLoadBalancer{
								Servers: []dynamic.Server{
									{
										URL: "http://192.168.0.1:8081",
									},
								},
								PassHostHeader: Bool(true),
								ResponseForwarding: &dynamic.ResponseForwarding{
									FlushInterval: ptypes.Duration(100 * time.Millisecond),
								},
							},
						},
					},
					ServersTransports: map[string]*dynamic.ServersTransport{},
				},
				TLS: &dynamic.TLSConfiguration{
					Stores: map[string]tls.Store{},
				},
			},
		},
		{
			desc: "one container with default generated certificate labels",
			containers: []dockerData{
				{
					ServiceName: "Test",
					Name:        "Test",
					Labels: map[string]string{
						"traefik.tls.stores.default.defaultgeneratedcert.resolver":    "foobar",
						"traefik.tls.stores.default.defaultgeneratedcert.domain.main": "foobar",
						"traefik.tls.stores.default.defaultgeneratedcert.domain.sans": "foobar, fiibar",
					},
					NetworkSettings: networkSettings{
						Ports: nat.PortMap{
							nat.Port("79/tcp"): []nat.PortBinding{{
								HostIP:   "192.168.0.1",
								HostPort: "8080",
							}},
							nat.Port("80/tcp"): []nat.PortBinding{{
								HostIP:   "192.168.0.1",
								HostPort: "8081",
							}},
						},
						Networks: map[string]*networkData{
							"bridge": {
								Name: "bridge",
								Addr: "127.0.0.1",
							},
						},
					},
				},
			},
			expected: &dynamic.Configuration{
				HTTP: &dynamic.HTTPConfiguration{
					Routers: map[string]*dynamic.Router{
						"Test": {
							Service:     "Test",
							Rule:        "Host(`Test.traefik.wtf`)",
							DefaultRule: true,
						},
					},
					Middlewares: map[string]*dynamic.Middleware{},
					Services: map[string]*dynamic.Service{
						"Test": {
							LoadBalancer: &dynamic.ServersLoadBalancer{
								Servers: []dynamic.Server{
									{
										URL: "http://127.0.0.1:79",
									},
								},
								PassHostHeader: Bool(true),
							},
						},
					},
					ServersTransports: map[string]*dynamic.ServersTransport{},
				},
				TCP: &dynamic.TCPConfiguration{
					Routers:     map[string]*dynamic.TCPRouter{},
					Middlewares: map[string]*dynamic.TCPMiddleware{},
					Services:    map[string]*dynamic.TCPService{},
				},
				UDP: &dynamic.UDPConfiguration{
					Routers:  map[string]*dynamic.UDPRouter{},
					Services: map[string]*dynamic.UDPService{},
				},
				TLS: &dynamic.TLSConfiguration{
					Stores: map[string]tls.Store{
						"default": {
							DefaultGeneratedCert: &tls.GeneratedCert{
								Resolver: "foobar",
								Domain: &types.Domain{
									Main: "foobar",
									SANs: []string{"foobar", "fiibar"},
								},
							},
						},
					},
				},
			},
		},
	}

	for _, test := range testCases {
		test := test

		t.Run(test.desc, func(t *testing.T) {
			t.Parallel()

			p := Provider{
				Shared: Shared{
					AllowEmptyServices: test.allowEmptyServices,
					ExposedByDefault:   true,
					UseBindPortIP:      test.useBindPortIP,
					DefaultRule:        "Host(`{{ normalize .Name }}.traefik.wtf`)",
				},
			}
			p.Constraints = test.constraints

			err := p.Init()
			require.NoError(t, err)

			for i := range len(test.containers) {
				var err error
				test.containers[i].ExtraConf, err = p.extractLabels(test.containers[i])
				require.NoError(t, err)
			}

			builder := NewDynConfBuilder(p.Shared, nil)

			configuration := builder.build(context.Background(), test.containers)

			assert.Equal(t, test.expected, configuration)
		})
	}
}

func TestDynConfBuilder_getIPPort_docker(t *testing.T) {
	type expected struct {
		ip    string
		port  string
		error bool
	}

	testCases := []struct {
		desc       string
		container  docker.ContainerJSON
		serverPort string
		expected   expected
	}{
		{
			desc: "label traefik.port not set, no binding, falling back on the container's IP/Port",
			container: containerJSON(
				ports(nat.PortMap{
					"8080/tcp": {},
				}),
				withNetwork("testnet", ipv4("10.11.12.13"))),
			expected: expected{
				ip:   "10.11.12.13",
				port: "8080",
			},
		},
		{
			desc: "label traefik.port not set, single binding with port only, falling back on the container's IP/Port",
			container: containerJSON(
				withNetwork("testnet", ipv4("10.11.12.13")),
				ports(nat.PortMap{
					"80/tcp": []nat.PortBinding{
						{
							HostPort: "8082",
						},
					},
				}),
			),
			expected: expected{
				ip:   "10.11.12.13",
				port: "80",
			},
		},
		{
			desc: "label traefik.port not set, binding with ip:port should create a route to the bound ip:port",
			container: containerJSON(
				ports(nat.PortMap{
					"80/tcp": []nat.PortBinding{
						{
							HostIP:   "1.2.3.4",
							HostPort: "8081",
						},
					},
				}),
				withNetwork("testnet", ipv4("10.11.12.13"))),
			expected: expected{
				ip:   "1.2.3.4",
				port: "8081",
			},
		},
		{
			desc:       "label traefik.port set, no binding, falling back on the container's IP/traefik.port",
			container:  containerJSON(withNetwork("testnet", ipv4("10.11.12.13"))),
			serverPort: "80",
			expected: expected{
				ip:   "10.11.12.13",
				port: "80",
			},
		},
		{
			desc: "label traefik.port set, single binding with ip:port for the label, creates the route",
			container: containerJSON(
				ports(nat.PortMap{
					"443/tcp": []nat.PortBinding{
						{
							HostIP:   "5.6.7.8",
							HostPort: "8082",
						},
					},
				}),
				withNetwork("testnet", ipv4("10.11.12.13"))),
			serverPort: "443",
			expected: expected{
				ip:   "5.6.7.8",
				port: "8082",
			},
		},
		{
			desc: "label traefik.port set, no binding on the corresponding port, falling back on the container's IP/label.port",
			container: containerJSON(
				ports(nat.PortMap{
					"443/tcp": []nat.PortBinding{
						{
							HostIP:   "5.6.7.8",
							HostPort: "8082",
						},
					},
				}),
				withNetwork("testnet", ipv4("10.11.12.13"))),
			serverPort: "80",
			expected: expected{
				ip:   "10.11.12.13",
				port: "80",
			},
		},
		{
			desc: "label traefik.port set, multiple bindings on different ports, uses the label to select the correct (first) binding",
			container: containerJSON(
				ports(nat.PortMap{
					"80/tcp": []nat.PortBinding{
						{
							HostIP:   "1.2.3.4",
							HostPort: "8081",
						},
					},
					"443/tcp": []nat.PortBinding{
						{
							HostIP:   "5.6.7.8",
							HostPort: "8082",
						},
					},
				}),
				withNetwork("testnet", ipv4("10.11.12.13"))),
			serverPort: "80",
			expected: expected{
				ip:   "1.2.3.4",
				port: "8081",
			},
		},
		{
			desc: "label traefik.port set, multiple bindings on different ports, uses the label to select the correct (second) binding",
			container: containerJSON(
				ports(nat.PortMap{
					"80/tcp": []nat.PortBinding{
						{
							HostIP:   "1.2.3.4",
							HostPort: "8081",
						},
					},
					"443/tcp": []nat.PortBinding{
						{
							HostIP:   "5.6.7.8",
							HostPort: "8082",
						},
					},
				}),
				withNetwork("testnet", ipv4("10.11.12.13"))),
			serverPort: "443",
			expected: expected{
				ip:   "5.6.7.8",
				port: "8082",
			},
		},
	}

	for _, test := range testCases {
		test := test
		t.Run(test.desc, func(t *testing.T) {
			t.Parallel()

			dData := parseContainer(test.container)

			builder := NewDynConfBuilder(Shared{
				Network:       "testnet",
				UseBindPortIP: true,
			}, nil)

			actualIP, actualPort, actualError := builder.getIPPort(context.Background(), dData, test.serverPort)
			if test.expected.error {
				require.Error(t, actualError)
			} else {
				require.NoError(t, actualError)
			}
			assert.Equal(t, test.expected.ip, actualIP)
			assert.Equal(t, test.expected.port, actualPort)
		})
	}
}

func TestDynConfBuilder_getIPAddress_docker(t *testing.T) {
	testCases := []struct {
		desc      string
		container docker.ContainerJSON
		network   string
		expected  string
	}{
		{
			desc:      "one network, no network label",
			container: containerJSON(withNetwork("testnet", ipv4("10.11.12.13"))),
			expected:  "10.11.12.13",
		},
		{
			desc: "one network, network label",
			container: containerJSON(
				withNetwork("testnet", ipv4("10.11.12.13")),
			),
			network:  "testnet",
			expected: "10.11.12.13",
		},
		{
			desc: "one ipv6 network, network label",
			container: containerJSON(
				withNetwork("testnet", ipv6("fd00:1:2:3:4::")),
			),
			network:  "testnet",
			expected: "fd00:1:2:3:4::",
		},
		{
			desc: "two network ipv4 + ipv6, network label",
			container: containerJSON(
				withNetwork("testnet", ipv4("10.11.12.13"), ipv6("fd00:1:2:3:4::")),
			),
			network:  "testnet",
			expected: "10.11.12.13",
		},
		{
			desc: "two networks, network label",
			container: containerJSON(
				withNetwork("testnet", ipv4("10.11.12.13")),
				withNetwork("testnet2", ipv4("10.11.12.14")),
			),
			network:  "testnet2",
			expected: "10.11.12.14",
		},
		{
			desc: "two networks, no network label, mode host",
			container: containerJSON(
				networkMode("host"),
				withNetwork("testnet", ipv4("10.11.12.13")),
				withNetwork("testnet2", ipv4("10.11.12.14")),
			),
			expected: "127.0.0.1",
		},
		{
			desc: "two networks, no network label, mode host, use provider network",
			container: containerJSON(
				networkMode("host"),
				withNetwork("testnet", ipv4("10.11.12.13")),
				withNetwork("webnet", ipv4("10.11.12.14")),
			),
			expected: "10.11.12.14",
		},
		{
			desc: "two networks, network label",
			container: containerJSON(
				withNetwork("testnet", ipv4("10.11.12.13")),
				withNetwork("webnet", ipv4("10.11.12.14")),
			),
			network:  "testnet",
			expected: "10.11.12.13",
		},
		{
			desc: "no network, no network label, mode host",
			container: containerJSON(
				networkMode("host"),
			),
			expected: "127.0.0.1",
		},
		{
			desc: "no network, no network label, mode host, node IP",
			container: containerJSON(
				networkMode("host"),
				nodeIP("10.0.0.5"),
			),
			expected: "10.0.0.5",
		},
	}

	for _, test := range testCases {
		test := test
		t.Run(test.desc, func(t *testing.T) {
			t.Parallel()

			conf := Shared{
				Network: "webnet",
			}

			dData := parseContainer(test.container)

			dData.ExtraConf.Docker.Network = conf.Network
			if len(test.network) > 0 {
				dData.ExtraConf.Docker.Network = test.network
			}

			builder := NewDynConfBuilder(conf, nil)

			actual := builder.getIPAddress(context.Background(), dData)
			assert.Equal(t, test.expected, actual)
		})
	}
}

func TestDynConfBuilder_getIPAddress_swarm(t *testing.T) {
	testCases := []struct {
		service  swarm.Service
		expected string
		networks map[string]*docker.NetworkResource
	}{
		{
			service:  swarmService(withEndpointSpec(modeDNSSR)),
			expected: "",
			networks: map[string]*docker.NetworkResource{},
		},
		{
			service: swarmService(
				withEndpointSpec(modeVIP),
				withEndpoint(virtualIP("1", "10.11.12.13/24")),
			),
			expected: "10.11.12.13",
			networks: map[string]*docker.NetworkResource{
				"1": {
					Name: "foo",
				},
			},
		},
		{
			service: swarmService(
				serviceLabels(map[string]string{
					"traefik.docker.network": "barnet",
				}),
				withEndpointSpec(modeVIP),
				withEndpoint(
					virtualIP("1", "10.11.12.13/24"),
					virtualIP("2", "10.11.12.99/24"),
				),
			),
			expected: "10.11.12.99",
			networks: map[string]*docker.NetworkResource{
				"1": {
					Name: "foonet",
				},
				"2": {
					Name: "barnet",
				},
			},
		},
	}

	for serviceID, test := range testCases {
		test := test
		t.Run(strconv.Itoa(serviceID), func(t *testing.T) {
			t.Parallel()

			p := &SwarmProvider{}

			dData, err := p.parseService(context.Background(), test.service, test.networks)
			require.NoError(t, err)

			builder := NewDynConfBuilder(p.Shared, nil)
			actual := builder.getIPAddress(context.Background(), dData)
			assert.Equal(t, test.expected, actual)
		})
	}
}

func Int(v int) *int { return &v }

func Bool(v bool) *bool { return &v }<|MERGE_RESOLUTION|>--- conflicted
+++ resolved
@@ -11,14 +11,10 @@
 	"github.com/docker/go-connections/nat"
 	"github.com/stretchr/testify/assert"
 	"github.com/stretchr/testify/require"
-<<<<<<< HEAD
 	ptypes "github.com/traefik/paerser/types"
 	"github.com/traefik/traefik/v3/pkg/config/dynamic"
-=======
-	"github.com/traefik/traefik/v2/pkg/config/dynamic"
-	"github.com/traefik/traefik/v2/pkg/tls"
-	"github.com/traefik/traefik/v2/pkg/types"
->>>>>>> 5cf1b95c
+	"github.com/traefik/traefik/v3/pkg/tls"
+	"github.com/traefik/traefik/v3/pkg/types"
 )
 
 func TestDynConfBuilder_DefaultRule(t *testing.T) {
@@ -3617,15 +3613,19 @@
 									},
 								},
 								PassHostHeader: Bool(true),
-							},
-						},
-					},
-					ServersTransports: map[string]*dynamic.ServersTransport{},
-				},
-				TCP: &dynamic.TCPConfiguration{
-					Routers:     map[string]*dynamic.TCPRouter{},
-					Middlewares: map[string]*dynamic.TCPMiddleware{},
-					Services:    map[string]*dynamic.TCPService{},
+								ResponseForwarding: &dynamic.ResponseForwarding{
+									FlushInterval: ptypes.Duration(100 * time.Millisecond),
+								},
+							},
+						},
+					},
+					ServersTransports: map[string]*dynamic.ServersTransport{},
+				},
+				TCP: &dynamic.TCPConfiguration{
+					Routers:           map[string]*dynamic.TCPRouter{},
+					Middlewares:       map[string]*dynamic.TCPMiddleware{},
+					Services:          map[string]*dynamic.TCPService{},
+					ServersTransports: map[string]*dynamic.TCPServersTransport{},
 				},
 				UDP: &dynamic.UDPConfiguration{
 					Routers:  map[string]*dynamic.UDPRouter{},
