--- conflicted
+++ resolved
@@ -126,11 +126,7 @@
 // This middleware protects the system from stacking requests to unhealthy services, resulting in cascading failures.
 // More info: https://doc.traefik.io/traefik/v2.7/middlewares/http/circuitbreaker/
 type CircuitBreaker struct {
-<<<<<<< HEAD
-	// Expression is the condition that triggers the tripped state.
-=======
 	// Expression defines the expression that, once matched, opens the circuit breaker and applies the fallback mechanism instead of calling the services.
->>>>>>> 65a31701
 	Expression string `json:"expression,omitempty" toml:"expression,omitempty" yaml:"expression,omitempty" export:"true"`
 	// CheckPeriod is the interval between successive checks of the circuit breaker condition (when in standby state).
 	CheckPeriod ptypes.Duration `json:"checkPeriod,omitempty" toml:"checkPeriod,omitempty" yaml:"checkPeriod,omitempty" export:"true"`
